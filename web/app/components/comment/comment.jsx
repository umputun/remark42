/** @jsx h */
import { h, Component } from 'preact';

import api from 'common/api';
import { getHandleClickProps } from 'common/accessibility';
import { API_BASE, BASE_URL, COMMENT_NODE_CLASSNAME_PREFIX } from 'common/constants';
import { url } from 'common/settings';
import store from 'common/store';

import Input from 'components/input';
import UserInfo from 'components/user-info';

export default class Comment extends Component {
  constructor(props) {
    super(props);

    this.state = {
      isReplying: false,
      isEditing: false,
      isUserVerified: false,
      isUserInfoShown: false,
      editTimeLeft: null,
    };

    this.votingPromise = Promise.resolve();

    this.updateState(props);

    this.decreaseScore = this.decreaseScore.bind(this);
    this.increaseScore = this.increaseScore.bind(this);
    this.toggleEditing = this.toggleEditing.bind(this);
    this.toggleReplying = this.toggleReplying.bind(this);
    this.toggleCollapse = this.toggleCollapse.bind(this);
    this.toggleUserInfoVisibility = this.toggleUserInfoVisibility.bind(this);
    this.scrollToParent = this.scrollToParent.bind(this);
    this.onEdit = this.onEdit.bind(this);
    this.onReply = this.onReply.bind(this);
    this.onPinClick = this.onPinClick.bind(this);
    this.onUnpinClick = this.onUnpinClick.bind(this);
    this.onVerifyClick = this.onVerifyClick.bind(this);
    this.onUnverifyClick = this.onUnverifyClick.bind(this);
    this.onBlockClick = this.onBlockClick.bind(this);
    this.onUnblockClick = this.onUnblockClick.bind(this);
    this.onDeleteClick = this.onDeleteClick.bind(this);
  }

  componentWillReceiveProps(nextProps) {
    this.updateState(nextProps);
  }

  updateState(props) {
    const {
      data,
      data: {
        user: { block, id: commentUserId },
        pin,
      },
      mods: { guest } = {},
    } = props;

    const votes = (data && data.votes) || [];
    const score = (data && data.score) || 0;

    if (this.editTimerInterval) {
      clearInterval(this.editTimerInterval);
      this.editTimerInterval = null;
    }

    if (guest) {
      this.setState({
        guest,
        score,
        deleted: data ? data.delete : false,
      });
    } else {
      const userId = store.get('user').id;

      this.setState({
        guest,
        score,
        pinned: !!pin,
        deleted: data ? data.delete : false,
        userBlocked: !!block,
        scoreIncreased: userId in votes && votes[userId],
        scoreDecreased: userId in votes && !votes[userId],
      });

      if (userId === commentUserId) {
        const editDuration = store.get('config') && store.get('config').edit_duration;
        const getEditTimeLeft = () => Math.floor(editDuration - (new Date() - new Date(data.time)) / 1000);

        if (getEditTimeLeft() > 0) {
          this.editTimerInterval = setInterval(() => {
            const editTimeLeft = getEditTimeLeft();

            if (editTimeLeft < 0) {
              clearInterval(this.editTimerInterval);
              this.editTimerInterval = null;
              this.setState({ editTimeLeft: null });
            } else {
              this.setState({ editTimeLeft });
            }
          }, 1000);
        }
      }
    }
  }

  toggleReplying() {
    const { isReplying } = this.state;
    const onPrevInputToggleCb = store.get('onPrevInputToggleCb');

    this.setState({ isEditing: false }, () => this.setState({ isReplying: !isReplying }));

    if (onPrevInputToggleCb) onPrevInputToggleCb();

    if (!isReplying) {
      store.set('onPrevInputToggleCb', () => this.setState({ isReplying: false }));
    } else {
      store.set('onPrevInputToggleCb', null);
    }
  }

  toggleEditing() {
    const { isEditing } = this.state;
    const onPrevInputToggleCb = store.get('onPrevInputToggleCb');

    this.setState({ isReplying: false }, () => this.setState({ isEditing: !isEditing }));

    if (onPrevInputToggleCb) onPrevInputToggleCb();

    if (!isEditing) {
      store.set('onPrevInputToggleCb', () => this.setState({ isEditing: false }));
    } else {
      store.set('onPrevInputToggleCb', null);
    }
  }

  toggleUserInfoVisibility() {
    this.setState({ isUserInfoShown: !this.state.isUserInfoShown });
  }

  onPinClick() {
    const { id } = this.props.data;

    if (confirm('Do you want to pin this comment?')) {
      this.setState({ pinned: true });

      api.pinComment({ id, url }).then(() => {
        api.getComment({ id }).then(comment => store.replaceComment(comment));
      });
    }
  }

  onUnpinClick() {
    const { id } = this.props.data;

    if (confirm('Do you want to unpin this comment?')) {
      this.setState({ pinned: false });

      api.unpinComment({ id, url }).then(() => {
        api.getComment({ id }).then(comment => store.replaceComment(comment));
      });
    }
  }

  onVerifyClick() {
    const {
      id,
      user: { id: userId },
    } = this.props.data;

    if (confirm('Do you want to verify this user?')) {
      this.setState({ isUserVerified: true });

      api.setVerifyStatus({ id: userId }).then(() => {
        api.getComment({ id }).then(comment => store.replaceComment(comment));
      });
    }
  }

  onUnverifyClick() {
    const {
      id,
      user: { id: userId },
    } = this.props.data;

    if (confirm('Do you want to unverify this user?')) {
      this.setState({ isUserVerified: false });

      api.removeVerifyStatus({ id: userId }).then(() => {
        api.getComment({ id }).then(comment => store.replaceComment(comment));
      });
    }
  }

  onBlockClick() {
    const {
      id,
      user: { id: userId },
    } = this.props.data;

    if (confirm('Do you want to block this user?')) {
      this.setState({ userBlocked: true });

      api.blockUser({ id: userId }).then(() => {
        api.getComment({ id }).then(comment => store.replaceComment(comment));
      });
    }
  }

  onUnblockClick() {
    const {
      id,
      user: { id: userId },
    } = this.props.data;

    if (confirm('Do you want to unblock this user?')) {
      this.setState({ userBlocked: false });

      api.unblockUser({ id: userId }).then(() => {
        api.getComment({ id }).then(comment => store.replaceComment(comment));
      });
    }
  }

  onDeleteClick() {
    const { id } = this.props.data;

    if (confirm('Do you want to delete this comment?')) {
      this.setState({
        deleted: true,
        isEditing: false,
        isReplying: false,
      });

      api.removeComment({ id }).then(() => {
        api.getComment({ id }).then(comment => store.replaceComment(comment));
      });
    }
  }

  increaseScore() {
    const { score, scoreIncreased, scoreDecreased } = this.state;
    const { id } = this.props.data;

    if (scoreIncreased) return;

    this.setState({
      scoreIncreased: !scoreDecreased,
      scoreDecreased: false,
      score: score + 1,
    });

    this.votingPromise = this.votingPromise.then(() => {
      return api.putCommentVote({ id, url, value: 1 }).then(() => {
        api.getComment({ id }).then(comment => store.replaceComment(comment));
      });
    });
  }

  decreaseScore() {
    const { score, scoreIncreased, scoreDecreased } = this.state;
    const { id } = this.props.data;

    if (scoreDecreased) return;

    this.setState({
      scoreDecreased: !scoreIncreased,
      scoreIncreased: false,
      score: score - 1,
    });

    this.votingPromise = this.votingPromise.then(() => {
      return api.putCommentVote({ id, url, value: -1 }).then(() => {
        api.getComment({ id }).then(comment => store.replaceComment(comment));
      });
    });
  }

  onReply(...rest) {
    this.props.onReply(...rest);

    this.setState({
      isReplying: false,
    });
  }

  onEdit(...rest) {
    this.props.onEdit(...rest);

    this.setState({
      isEditing: false,
    });
  }

  scrollToParent(e) {
    const {
      data: { pid },
    } = this.props;

    e.preventDefault();

    const parentCommentNode = document.getElementById(`${COMMENT_NODE_CLASSNAME_PREFIX}${pid}`);

    if (parentCommentNode) {
      parentCommentNode.scrollIntoView();
    }
  }

  toggleCollapse() {
    this.setState({
      isEditing: false,
      isReplying: false,
    });

    if (this.props.onCollapseToggle) {
      this.props.onCollapseToggle();
    }
  }

  render(
    props,
    {
      guest,
      userBlocked,
      pinned,
      score,
      scoreIncreased,
      scoreDecreased,
      deleted,
      isReplying,
      isEditing,
      isUserVerified,
      editTimeLeft,
      isUserInfoShown,
    }
  ) {
    const { data, mods = {} } = props;
    const isAdmin = !guest && store.get('user').admin;
    const isGuest = guest || !Object.keys(store.get('user')).length;
    const isCurrentUser = (data.user && data.user.id) === (store.get('user') && store.get('user').id);
    const config = store.get('config') || {};
    const lowCommentScore = config.low_score;

    const o = {
      ...data,
      text: data.text.length
        ? mods.view === 'preview'
          ? getTextSnippet(data.text)
          : data.text
        : userBlocked
          ? 'This user was blocked'
          : deleted
            ? 'This comment was deleted'
            : data.text,
      time: formatTime(new Date(data.time)),
      orig: isEditing
        ? data.orig &&
          data.orig.replace(/&[#A-Za-z0-9]+;/gi, entity => {
            const span = document.createElement('span');
            span.innerHTML = entity;
            return span.innerText;
          })
        : data.orig,
      score: {
        value: Math.abs(score),
        sign: score > 0 ? '+' : score < 0 ? '−' : null,
        view: score > 0 ? 'positive' : score < 0 ? 'negative' : null,
      },
      user: {
        ...data.user,
        picture: data.user.picture.indexOf(API_BASE) === 0 ? `${BASE_URL}${data.user.picture}` : data.user.picture,
        isDefaultPicture: !data.user.picture.length,
        verified: data.user.verified || isUserVerified,
      },
    };

    const defaultMods = {
      pinned,
      // TODO: we also have critical_score, so we need to collapse comments with it in future
      useless: userBlocked || deleted || (score <= lowCommentScore && !mods.pinned && !mods.disabled),
      // TODO: add default view mod or don't?
      view: o.user.admin ? 'admin' : null,
      replying: isReplying,
      editing: isEditing,
    };

    if (mods.view === 'preview') {
      return (
        <article className={b('comment', props, defaultMods)}>
          <div className="comment__body">
            <div className="comment__info">
              <a href={`${o.locator.url}#${COMMENT_NODE_CLASSNAME_PREFIX}${o.id}`} className="comment__username">
                {o.user.name}
              </a>
            </div>{' '}
            <div className={b('comment__text', { mix: 'raw-content' })} dangerouslySetInnerHTML={{ __html: o.text }} />
          </div>
        </article>
      );
    }

    return (
      <article
        className={b('comment', props, defaultMods)}
        id={mods.disabled ? null : `${COMMENT_NODE_CLASSNAME_PREFIX}${o.id}`}
      >
        <div className="comment__body">
          <div className="comment__info">
            {mods.view !== 'user' && (
              <img
                className={b('comment__avatar', {}, { default: o.user.isDefaultPicture })}
                src={o.user.isDefaultPicture ? require('./__avatar/comment__avatar.svg') : o.user.picture}
                alt=""
              />
            )}

            {mods.view !== 'user' && (
              <span className="comment__username" title={o.user.id} onClick={this.toggleUserInfoVisibility}>
                {o.user.name}
              </span>
            )}

            {isAdmin &&
              mods.view !== 'user' && (
                <span
<<<<<<< HEAD
                  {...getHandleClickProps(this.toggleUserInfoVisibility)}
                  className="comment__username"
                  title={o.user.id}
                >{o.user.name}</span>
              )
            }

            {
              isAdmin && mods.view !== 'user' && (
                <span
                  {...getHandleClickProps(o.user.verified ? this.onUnverifyClick : this.onVerifyClick)}
=======
                  onClick={o.user.verified ? this.onUnverifyClick : this.onVerifyClick}
>>>>>>> 9949632c
                  aria-label="Toggle verification"
                  title={o.user.verified ? 'Verified user' : 'Unverified user'}
                  className={b('comment__verification', {}, { active: o.user.verified, clickable: true })}
                />
              )}

            {!isAdmin &&
              !!o.user.verified &&
              mods.view !== 'user' && (
                <span title="Verified user" className={b('comment__verification', {}, { active: true })} />
              )}

            <a href={`${o.locator.url}#${COMMENT_NODE_CLASSNAME_PREFIX}${o.id}`} className="comment__time">
              {o.time}
            </a>

            {mods.level > 0 &&
              mods.view !== 'user' && (
                <a
                  className="comment__link-to-parent"
                  href={`${o.locator.url}#${COMMENT_NODE_CLASSNAME_PREFIX}${o.pid}`}
                  aria-label="Go to parent comment"
                  title="Go to parent comment"
                  onClick={this.scrollToParent}
<<<<<<< HEAD
                > </a>
              )
            }
=======
                />
              )}
>>>>>>> 9949632c

            {isAdmin && userBlocked && mods.view !== 'user' && <span className="comment__status">Blocked</span>}

            {isAdmin && !userBlocked && deleted && <span className="comment__status">Deleted</span>}

            {!mods.disabled &&
              mods.view !== 'user' && (
                <span
                  {...getHandleClickProps(this.toggleCollapse)}
                  className={b('comment__action', {}, { type: 'collapse', selected: mods.collapsed })}
<<<<<<< HEAD
                >{mods.collapsed ? '+' : '−'}</span>
              )
            }

            <span className={b('comment__score', {}, { view: o.score.view })}>
              <span
                {...getHandleClickProps(isGuest || isCurrentUser ? null : this.increaseScore)}
                className={b('comment__vote', {}, { type: 'up', selected: scoreIncreased, disabled: isGuest || isCurrentUser })}
                aria-disabled={isGuest || isCurrentUser}
                title={isGuest ? 'Only authorized users are allowed to vote' : (isCurrentUser ? 'You can\'t vote for your own comment' : null)}
              >Vote up</span>
=======
                  tabIndex="0"
                  onClick={this.toggleCollapse}
                >
                  {mods.collapsed ? '+' : '−'}
                </span>
              )}

            <span className={b('comment__score', {}, { view: o.score.view })}>
              <span
                className={b(
                  'comment__vote',
                  {},
                  { type: 'up', selected: scoreIncreased, disabled: isGuest || isCurrentUser }
                )}
                role="button"
                aria-disabled={isGuest || isCurrentUser}
                tabIndex="0"
                onClick={isGuest || isCurrentUser ? null : this.increaseScore}
                title={
                  isGuest
                    ? 'Only authorized users are allowed to vote'
                    : isCurrentUser
                      ? "You can't vote for your own comment"
                      : null
                }
              >
                Vote up
              </span>
>>>>>>> 9949632c

              <span className="comment__score-value">
                {o.score.sign}
                {o.score.value}
              </span>

              <span
<<<<<<< HEAD
                {...getHandleClickProps(isGuest || isCurrentUser ? null : this.decreaseScore)}
                className={b('comment__vote', {}, { type: 'down', selected: scoreDecreased, disabled: isGuest || isCurrentUser })}
                aria-disabled={isGuest || isCurrentUser ? 'true' : 'false'}
                title={isGuest ? 'Only authorized users are allowed to vote' : (isCurrentUser ? 'You can\'t vote for your own comment' : null)}
              >Vote down</span>
=======
                className={b(
                  'comment__vote',
                  {},
                  { type: 'down', selected: scoreDecreased, disabled: isGuest || isCurrentUser }
                )}
                role="button"
                aria-disabled={isGuest || isCurrentUser ? 'true' : 'false'}
                tabIndex="0"
                onClick={isGuest || isCurrentUser ? null : this.decreaseScore}
                title={
                  isGuest
                    ? 'Only authorized users are allowed to vote'
                    : isCurrentUser
                      ? "You can't vote for your own comment"
                      : null
                }
              >
                Vote down
              </span>
>>>>>>> 9949632c
            </span>
          </div>

          <div className={b('comment__text', { mix: 'raw-content' })} dangerouslySetInnerHTML={{ __html: o.text }} />

          <div className="comment__actions">
<<<<<<< HEAD
            {
              !deleted && !mods.disabled && !isGuest && mods.view !== 'user' && (
                <span
                  {...getHandleClickProps(this.toggleReplying)}
                  className="comment__action"
                >{isReplying ? 'Cancel' : 'Reply'}</span>
              )
            }
=======
            {!deleted &&
              !mods.disabled &&
              !isGuest &&
              mods.view !== 'user' && (
                <span className="comment__action" role="button" tabIndex="0" onClick={this.toggleReplying}>
                  {isReplying ? 'Cancel' : 'Reply'}
                </span>
              )}
>>>>>>> 9949632c

            {!deleted &&
              !mods.disabled &&
              !!o.orig &&
              isCurrentUser &&
              (!!editTimeLeft || isEditing) &&
              mods.view !== 'user' && (
                <span
                  {...getHandleClickProps(this.toggleEditing)}
                  className="comment__action comment__action_type_edit"
<<<<<<< HEAD
                >{isEditing ? 'Cancel' : 'Edit'}{editTimeLeft && ` (${editTimeLeft})`}</span>
                
              )
            }
=======
                  role="button"
                  tabIndex="0"
                  onClick={this.toggleEditing}
                >
                  {isEditing ? 'Cancel' : 'Edit'}
                  {editTimeLeft && ` (${editTimeLeft})`}
                </span>
              )}
>>>>>>> 9949632c

            {!deleted &&
              isAdmin && (
                <span className="comment__controls">
<<<<<<< HEAD
                  {
                    !pinned && (
                      <span
                        {...getHandleClickProps(this.onPinClick)}
                        className="comment__control"
                      >Pin</span>
                    )
                  }

                  {
                    pinned && (
                      <span
                        {...getHandleClickProps(this.onUnpinClick)}
                        className="comment__control"
                      >Unpin</span>
                    )
                  }

                  {
                    userBlocked && (
                      <span
                        {...getHandleClickProps(this.onUnblockClick)}
                        className="comment__control"
                      >Unblock</span>
                    )
                  }

                  {
                    !userBlocked && (
                      <span
                        {...getHandleClickProps(this.onBlockClick)}
                        className="comment__control"
                      >Block</span>
                    )
                  }

                  {
                    !deleted && (
                      <span
                        {...getHandleClickProps(this.onDeleteClick)}
                        className="comment__control"
                      >Delete</span>
                    )
                  }
=======
                  {!pinned && (
                    <span className="comment__control" role="button" tabIndex="0" onClick={this.onPinClick}>
                      Pin
                    </span>
                  )}

                  {pinned && (
                    <span className="comment__control" role="button" tabIndex="0" onClick={this.onUnpinClick}>
                      Unpin
                    </span>
                  )}

                  {userBlocked && (
                    <span className="comment__control" role="button" tabIndex="0" onClick={this.onUnblockClick}>
                      Unblock
                    </span>
                  )}

                  {!userBlocked && (
                    <span className="comment__control" role="button" tabIndex="0" onClick={this.onBlockClick}>
                      Block
                    </span>
                  )}

                  {!deleted && (
                    <span className="comment__control" role="button" tabIndex="0" onClick={this.onDeleteClick}>
                      Delete
                    </span>
                  )}
>>>>>>> 9949632c
                </span>
              )}
          </div>
        </div>

        {isUserInfoShown && <UserInfo mix="comment__user-info" user={o.user} onClose={this.toggleUserInfoVisibility} />}

<<<<<<< HEAD
        {
          isReplying && mods.view !== 'user' && (
            <Input
              mix="comment__input"
              onSubmit={this.onReply}
              onCancel={this.toggleReplying}
              pid={o.id}
            />
          )
        }
=======
        {isReplying &&
          mods.view !== 'user' && (
            <Input mix="comment__input" onSubmit={this.onReply} onCancel={this.toggleReplying} pid={o.id} autoFocus />
          )}
>>>>>>> 9949632c

        {isEditing &&
          mods.view !== 'user' && (
            <Input
              mix="comment__input"
              mods={{ mode: 'edit' }}
              onSubmit={this.onEdit}
              onCancel={this.toggleEditing}
              id={o.id}
              value={o.orig}
              errorMessage={!editTimeLeft && 'Editing time has expired.'}
            />
          )}
      </article>
    );
  }
}

function getTextSnippet(html) {
  const LENGTH = 100;
  const tmp = document.createElement('div');
  tmp.innerHTML = html.replace('</p><p>', ' ');

  const result = tmp.innerText || '';
  const snippet = result.substr(0, LENGTH);

  return snippet.length === LENGTH && result.length !== LENGTH ? `${snippet}...` : snippet;
}

function formatTime(time) {
  // 'ru-RU' adds a dot as a separator
  const date = time.toLocaleDateString(['ru-RU'], { day: '2-digit', month: '2-digit', year: '2-digit' });

  // do it manually because Intl API doesn't add leading zeros to hours; idk why
  const hours = `0${time.getHours()}`.slice(-2);
  const mins = `0${time.getMinutes()}`.slice(-2);

  return `${date} at ${hours}:${mins}`;
}<|MERGE_RESOLUTION|>--- conflicted
+++ resolved
@@ -425,7 +425,6 @@
             {isAdmin &&
               mods.view !== 'user' && (
                 <span
-<<<<<<< HEAD
                   {...getHandleClickProps(this.toggleUserInfoVisibility)}
                   className="comment__username"
                   title={o.user.id}
@@ -437,9 +436,6 @@
               isAdmin && mods.view !== 'user' && (
                 <span
                   {...getHandleClickProps(o.user.verified ? this.onUnverifyClick : this.onVerifyClick)}
-=======
-                  onClick={o.user.verified ? this.onUnverifyClick : this.onVerifyClick}
->>>>>>> 9949632c
                   aria-label="Toggle verification"
                   title={o.user.verified ? 'Verified user' : 'Unverified user'}
                   className={b('comment__verification', {}, { active: o.user.verified, clickable: true })}
@@ -464,14 +460,8 @@
                   aria-label="Go to parent comment"
                   title="Go to parent comment"
                   onClick={this.scrollToParent}
-<<<<<<< HEAD
                 > </a>
-              )
-            }
-=======
-                />
               )}
->>>>>>> 9949632c
 
             {isAdmin && userBlocked && mods.view !== 'user' && <span className="comment__status">Blocked</span>}
 
@@ -482,26 +472,11 @@
                 <span
                   {...getHandleClickProps(this.toggleCollapse)}
                   className={b('comment__action', {}, { type: 'collapse', selected: mods.collapsed })}
-<<<<<<< HEAD
                 >{mods.collapsed ? '+' : '−'}</span>
               )
             }
 
             <span className={b('comment__score', {}, { view: o.score.view })}>
-              <span
-                {...getHandleClickProps(isGuest || isCurrentUser ? null : this.increaseScore)}
-                className={b('comment__vote', {}, { type: 'up', selected: scoreIncreased, disabled: isGuest || isCurrentUser })}
-                aria-disabled={isGuest || isCurrentUser}
-                title={isGuest ? 'Only authorized users are allowed to vote' : (isCurrentUser ? 'You can\'t vote for your own comment' : null)}
-              >Vote up</span>
-=======
-                  tabIndex="0"
-                  onClick={this.toggleCollapse}
-                >
-                  {mods.collapsed ? '+' : '−'}
-                </span>
-              )}
-
             <span className={b('comment__score', {}, { view: o.score.view })}>
               <span
                 className={b(
@@ -509,10 +484,8 @@
                   {},
                   { type: 'up', selected: scoreIncreased, disabled: isGuest || isCurrentUser }
                 )}
-                role="button"
                 aria-disabled={isGuest || isCurrentUser}
-                tabIndex="0"
-                onClick={isGuest || isCurrentUser ? null : this.increaseScore}
+                {...getHandleClickProps(isGuest || isCurrentUser ? null : this.increaseScore)}
                 title={
                   isGuest
                     ? 'Only authorized users are allowed to vote'
@@ -523,7 +496,6 @@
               >
                 Vote up
               </span>
->>>>>>> 9949632c
 
               <span className="comment__score-value">
                 {o.score.sign}
@@ -531,22 +503,13 @@
               </span>
 
               <span
-<<<<<<< HEAD
                 {...getHandleClickProps(isGuest || isCurrentUser ? null : this.decreaseScore)}
-                className={b('comment__vote', {}, { type: 'down', selected: scoreDecreased, disabled: isGuest || isCurrentUser })}
-                aria-disabled={isGuest || isCurrentUser ? 'true' : 'false'}
-                title={isGuest ? 'Only authorized users are allowed to vote' : (isCurrentUser ? 'You can\'t vote for your own comment' : null)}
-              >Vote down</span>
-=======
                 className={b(
                   'comment__vote',
                   {},
                   { type: 'down', selected: scoreDecreased, disabled: isGuest || isCurrentUser }
                 )}
-                role="button"
                 aria-disabled={isGuest || isCurrentUser ? 'true' : 'false'}
-                tabIndex="0"
-                onClick={isGuest || isCurrentUser ? null : this.decreaseScore}
                 title={
                   isGuest
                     ? 'Only authorized users are allowed to vote'
@@ -557,32 +520,20 @@
               >
                 Vote down
               </span>
->>>>>>> 9949632c
             </span>
           </div>
 
           <div className={b('comment__text', { mix: 'raw-content' })} dangerouslySetInnerHTML={{ __html: o.text }} />
 
           <div className="comment__actions">
-<<<<<<< HEAD
-            {
-              !deleted && !mods.disabled && !isGuest && mods.view !== 'user' && (
-                <span
-                  {...getHandleClickProps(this.toggleReplying)}
-                  className="comment__action"
-                >{isReplying ? 'Cancel' : 'Reply'}</span>
-              )
-            }
-=======
             {!deleted &&
               !mods.disabled &&
               !isGuest &&
               mods.view !== 'user' && (
-                <span className="comment__action" role="button" tabIndex="0" onClick={this.toggleReplying}>
+                <span {...getHandleClickProps(this.toggleReplying)} className="comment__action">
                   {isReplying ? 'Cancel' : 'Reply'}
                 </span>
               )}
->>>>>>> 9949632c
 
             {!deleted &&
               !mods.disabled &&
@@ -592,102 +543,54 @@
               mods.view !== 'user' && (
                 <span
                   {...getHandleClickProps(this.toggleEditing)}
-                  className="comment__action comment__action_type_edit"
-<<<<<<< HEAD
-                >{isEditing ? 'Cancel' : 'Edit'}{editTimeLeft && ` (${editTimeLeft})`}</span>
-                
-              )
-            }
-=======
-                  role="button"
-                  tabIndex="0"
-                  onClick={this.toggleEditing}
-                >
+                  className="comment__action comment__action_type_edit">
                   {isEditing ? 'Cancel' : 'Edit'}
                   {editTimeLeft && ` (${editTimeLeft})`}
                 </span>
               )}
->>>>>>> 9949632c
 
             {!deleted &&
               isAdmin && (
                 <span className="comment__controls">
-<<<<<<< HEAD
                   {
                     !pinned && (
-                      <span
-                        {...getHandleClickProps(this.onPinClick)}
-                        className="comment__control"
-                      >Pin</span>
+                      <span {...getHandleClickProps(this.onPinClick)} className="comment__control">
+                        Pin
+                      </span>
                     )
                   }
 
                   {
                     pinned && (
-                      <span
-                        {...getHandleClickProps(this.onUnpinClick)}
-                        className="comment__control"
-                      >Unpin</span>
+                      <span {...getHandleClickProps(this.onUnpinClick)} className="comment__control">
+                        Unpin
+                      </span>
                     )
                   }
 
                   {
                     userBlocked && (
-                      <span
-                        {...getHandleClickProps(this.onUnblockClick)}
-                        className="comment__control"
-                      >Unblock</span>
+                      <span {...getHandleClickProps(this.onUnblockClick)} className="comment__control">
+                        Unblock
+                      </span>
                     )
                   }
 
                   {
                     !userBlocked && (
-                      <span
-                        {...getHandleClickProps(this.onBlockClick)}
-                        className="comment__control"
-                      >Block</span>
+                      <span {...getHandleClickProps(this.onBlockClick)} className="comment__control">
+                        Block
+                      </span>
                     )
                   }
 
                   {
                     !deleted && (
-                      <span
-                        {...getHandleClickProps(this.onDeleteClick)}
-                        className="comment__control"
-                      >Delete</span>
+                      <span {...getHandleClickProps(this.onDeleteClick)} className="comment__control">
+                        Delete
+                      </span>
                     )
                   }
-=======
-                  {!pinned && (
-                    <span className="comment__control" role="button" tabIndex="0" onClick={this.onPinClick}>
-                      Pin
-                    </span>
-                  )}
-
-                  {pinned && (
-                    <span className="comment__control" role="button" tabIndex="0" onClick={this.onUnpinClick}>
-                      Unpin
-                    </span>
-                  )}
-
-                  {userBlocked && (
-                    <span className="comment__control" role="button" tabIndex="0" onClick={this.onUnblockClick}>
-                      Unblock
-                    </span>
-                  )}
-
-                  {!userBlocked && (
-                    <span className="comment__control" role="button" tabIndex="0" onClick={this.onBlockClick}>
-                      Block
-                    </span>
-                  )}
-
-                  {!deleted && (
-                    <span className="comment__control" role="button" tabIndex="0" onClick={this.onDeleteClick}>
-                      Delete
-                    </span>
-                  )}
->>>>>>> 9949632c
                 </span>
               )}
           </div>
@@ -695,23 +598,10 @@
 
         {isUserInfoShown && <UserInfo mix="comment__user-info" user={o.user} onClose={this.toggleUserInfoVisibility} />}
 
-<<<<<<< HEAD
-        {
-          isReplying && mods.view !== 'user' && (
-            <Input
-              mix="comment__input"
-              onSubmit={this.onReply}
-              onCancel={this.toggleReplying}
-              pid={o.id}
-            />
-          )
-        }
-=======
         {isReplying &&
           mods.view !== 'user' && (
-            <Input mix="comment__input" onSubmit={this.onReply} onCancel={this.toggleReplying} pid={o.id} autoFocus />
+            <Input mix="comment__input" onSubmit={this.onReply} onCancel={this.toggleReplying} pid={o.id} />
           )}
->>>>>>> 9949632c
 
         {isEditing &&
           mods.view !== 'user' && (

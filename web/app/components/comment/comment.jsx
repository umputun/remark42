--- conflicted
+++ resolved
@@ -36,9 +36,6 @@
     this.scrollToParent = this.scrollToParent.bind(this);
     this.onEdit = this.onEdit.bind(this);
     this.onReply = this.onReply.bind(this);
-    this.togglePin = this.togglePin.bind(this);
-    this.toggleVerify = this.toggleVerify.bind(this);
-    this.toggleBlock = this.toggleBlock.bind(this);
     this.onDeleteClick = this.onDeleteClick.bind(this);
   }
 
@@ -145,101 +142,41 @@
     if (confirm(promptMessage)) {
       this.setState({ pinned: !isPinned });
 
-      (isPinned ? api.unpinComment : api.pinComment)({ id, url })
-        .then(() => {
-          api.getComment({ id }).then(comment => store.replaceComment(comment));
-        });
-    }
-  }
-
-<<<<<<< HEAD
+      (isPinned ? api.unpinComment : api.pinComment)({ id, url }).then(() => {
+        api.getComment({ id }).then(comment => store.replaceComment(comment));
+      });
+    }
+  }
+
   toggleVerify(isVerified) {
-    const { id, user: { id: userId } } = this.props.data;
-    const promptMessage = isVerified ? 'Do you want to unverify this user?' : 'Do you want to verify this user?';
-=======
-  onUnpinClick() {
-    const { id } = this.props.data;
-
-    if (confirm('Do you want to unpin this comment?')) {
-      this.setState({ pinned: false });
-
-      api.unpinComment({ id, url }).then(() => {
-        api.getComment({ id }).then(comment => store.replaceComment(comment));
-      });
-    }
-  }
-
-  onVerifyClick() {
     const {
       id,
       user: { id: userId },
     } = this.props.data;
->>>>>>> 916ee1ec
+    const promptMessage = isVerified ? 'Do you want to unverify this user?' : 'Do you want to verify this user?';
 
     if (confirm(promptMessage)) {
       this.setState({ isUserVerified: !isVerified });
 
-      (isVerified ? api.removeVerifyStatus : api.setVerifyStatus)({ id: userId })
-        .then(() => {
-          api.getComment({ id }).then(comment => store.replaceComment(comment));
-        });
-    }
-  }
-
-<<<<<<< HEAD
+      (isVerified ? api.removeVerifyStatus : api.setVerifyStatus)({ id: userId }).then(() => {
+        api.getComment({ id }).then(comment => store.replaceComment(comment));
+      });
+    }
+  }
+
   toggleBlock(isBlocked) {
-    const { id, user: { id: userId } } = this.props.data;
-    const promptMessage = isBlocked ? 'Do you want to unblock this user?' : 'Do you want to block this user?';
-=======
-  onUnverifyClick() {
     const {
       id,
       user: { id: userId },
     } = this.props.data;
->>>>>>> 916ee1ec
+    const promptMessage = isBlocked ? 'Do you want to unblock this user?' : 'Do you want to block this user?';
 
     if (confirm(promptMessage)) {
       this.setState({ userBlocked: !isBlocked });
 
-<<<<<<< HEAD
       (isBlocked ? api.unblockUser : api.blockUser)({ id: userId })
         .then(api.getComment({ id }))
         .then(comment => store.replaceComment(comment));
-=======
-      api.removeVerifyStatus({ id: userId }).then(() => {
-        api.getComment({ id }).then(comment => store.replaceComment(comment));
-      });
-    }
-  }
-
-  onBlockClick() {
-    const {
-      id,
-      user: { id: userId },
-    } = this.props.data;
-
-    if (confirm('Do you want to block this user?')) {
-      this.setState({ userBlocked: true });
-
-      api.blockUser({ id: userId }).then(() => {
-        api.getComment({ id }).then(comment => store.replaceComment(comment));
-      });
-    }
-  }
-
-  onUnblockClick() {
-    const {
-      id,
-      user: { id: userId },
-    } = this.props.data;
-
-    if (confirm('Do you want to unblock this user?')) {
-      this.setState({ userBlocked: false });
-
-      api.unblockUser({ id: userId }).then(() => {
-        api.getComment({ id }).then(comment => store.replaceComment(comment));
-      });
->>>>>>> 916ee1ec
     }
   }
 
@@ -426,16 +363,7 @@
       >
         <div className="comment__body">
           <div className="comment__info">
-<<<<<<< HEAD
-            { mods.view !== 'user' && <Avatar picture={o.user.picture}/> }
-=======
-            {mods.view !== 'user' && (
-              <img
-                className={b('comment__avatar', {}, { default: o.user.isDefaultPicture })}
-                src={o.user.isDefaultPicture ? require('./__avatar/comment__avatar.svg') : o.user.picture}
-                alt=""
-              />
-            )}
+            {mods.view !== 'user' && <Avatar picture={o.user.picture} />}
 
             {mods.view !== 'user' && (
               <span
@@ -446,26 +374,11 @@
                 {o.user.name}
               </span>
             )}
->>>>>>> 916ee1ec
 
             {isAdmin &&
               mods.view !== 'user' && (
                 <span
-<<<<<<< HEAD
-                  className="comment__username"
-                  title={o.user.id}
-                  onClick={this.toggleUserInfoVisibility}
-                >{o.user.name}</span>
-              )
-            }
-
-            {
-              isAdmin && mods.view !== 'user' && (
-                <span
-                  onClick={() => this.toggleVerify(o.user.verified)}
-=======
-                  {...getHandleClickProps(o.user.verified ? this.onUnverifyClick : this.onVerifyClick)}
->>>>>>> 916ee1ec
+                  {...getHandleClickProps(() => this.toggleVerify(o.user.verified))}
                   aria-label="Toggle verification"
                   title={o.user.verified ? 'Verified user' : 'Unverified user'}
                   className={b('comment__verification', {}, { active: o.user.verified, clickable: true })}
@@ -585,62 +498,18 @@
             {!deleted &&
               isAdmin && (
                 <span className="comment__controls">
-<<<<<<< HEAD
-                  <span
-                    className="comment__control"
-                    role="button"
-                    tabIndex="0"
-                    onClick={() => this.togglePin(pinned)}
-                  >{pinned ? 'Unpin' : 'Pin'}</span>
-
-                  <span
-                    className="comment__control"
-                    role="button"
-                    tabIndex="0"
-                    onClick={() => this.toggleBlock(userBlocked)}
-                  >{userBlocked ? 'Unblock' : 'Block'}</span>
-
-                  {
-                    !deleted && (
-                      <span
-                        className="comment__control"
-                        role="button"
-                        tabIndex="0"
-                        onClick={this.onDeleteClick}
-                      >Delete</span>
-                    )
-                  }
-=======
-                  {!pinned && (
-                    <span {...getHandleClickProps(this.onPinClick)} className="comment__control">
-                      Pin
-                    </span>
-                  )}
-
-                  {pinned && (
-                    <span {...getHandleClickProps(this.onUnpinClick)} className="comment__control">
-                      Unpin
-                    </span>
-                  )}
-
-                  {userBlocked && (
-                    <span {...getHandleClickProps(this.onUnblockClick)} className="comment__control">
-                      Unblock
-                    </span>
-                  )}
-
-                  {!userBlocked && (
-                    <span {...getHandleClickProps(this.onBlockClick)} className="comment__control">
-                      Block
-                    </span>
-                  )}
+                  <span {...getHandleClickProps(() => this.togglePin(pinned))} className="comment__control">
+                    {pinned ? 'Unpin' : 'Pin'}
+                  </span>
+                  <span {...getHandleClickProps(() => this.toggleBlock(userBlocked))} className="comment__control">
+                    {userBlocked ? 'Unblock' : 'Block'}
+                  </span>
 
                   {!deleted && (
                     <span {...getHandleClickProps(this.onDeleteClick)} className="comment__control">
                       Delete
                     </span>
                   )}
->>>>>>> 916ee1ec
                 </span>
               )}
           </div>

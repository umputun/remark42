/** @jsx h */
import { h, Component } from 'preact';

import { PROVIDER_NAMES } from 'common/constants';
import { getHandleClickProps } from 'common/accessibility';

export default class AuthPanel extends Component {
  constructor(props) {
    super(props);

    this.toggleUserId = this.toggleUserId.bind(this);
    this.toggleBlockedVisibility = this.toggleBlockedVisibility.bind(this);
    this.onSortChange = this.onSortChange.bind(this);
  }

  onSortChange(e) {
    if (this.props.onSortChange) {
      this.props.onSortChange(e.target.value);
    }
  }

  toggleUserId() {
    this.setState({ isUserIdVisible: !this.state.isUserIdVisible });
  }

  toggleBlockedVisibility() {
    if (!this.state.isBlockedVisible) {
      if (this.props.onBlockedUsersShow) this.props.onBlockedUsersShow();
    } else if (this.props.onBlockedUsersHide) this.props.onBlockedUsersHide();

    this.setState({ isBlockedVisible: !this.state.isBlockedVisible });
  }

  render(props, { isUserIdVisible, isBlockedVisible }) {
    const { user, providers = [], sort } = props;

    const sortArray = getSortArray(sort);

    let loggedIn = !!user.id;
    return (
      <div className={b('auth-panel', props, { loggedIn })}>
<<<<<<< HEAD
        {
          loggedIn && (
            <div className="auth-panel__column">
              You signed in as
              {' '}
              <strong {...getHandleClickProps(this.toggleUserId)} className="auth-panel__username">{user.name}</strong>
              {isUserIdVisible && <span className="auth-panel__user-id"> ({user.id})</span>}.
              {' '}
              <span {...getHandleClickProps(props.onSignOut)} className="auth-panel__pseudo-link">Sign out?</span>
            </div>
          )
        }

        {
          !loggedIn && (
            <div className="auth-panel__column">
              Sign in to comment using
              {' '}
              {
                providers.map((provider, i) => {
                  const comma = i === 0 ? '' : (i === providers.length - 1 ? ' or ' : ', ');

                  return (
                    <span>
                      {comma}
                      <span
                        {...getHandleClickProps(() => props.onSignIn(provider))}
                        role="link"
                        className="auth-panel__pseudo-link">
                        {PROVIDER_NAMES[provider]}
                      </span>
                    </span>
                  );
                })
              }
              {'.'}
            </div>
          )
        }

        <div className="auth-panel__column">
          {
            user.admin && (
              <span
                {...getHandleClickProps(this.toggleBlockedVisibility)}
                role="link"
                className="auth-panel__pseudo-link auth-panel__admin-action">
                {isBlockedVisible ? 'Hide' : 'Show'} blocked
              </span>
            )
          }
=======
        {loggedIn && (
          <div className="auth-panel__column">
            You signed in as{' '}
            <strong className="auth-panel__username" onClick={this.toggleUserId}>
              {user.name}
            </strong>
            {isUserIdVisible && <span className="auth-panel__user-id"> ({user.id})</span>}.{' '}
            <span className="auth-panel__pseudo-link" role="link" tabIndex="0" onClick={props.onSignOut}>
              Sign out?
            </span>
          </div>
        )}

        {!loggedIn && (
          <div className="auth-panel__column">
            Sign in to comment using{' '}
            {providers.map((provider, i) => {
              const comma = i === 0 ? '' : i === providers.length - 1 ? ' or ' : ', ';

              return (
                <span>
                  {comma}
                  <span
                    className="auth-panel__pseudo-link"
                    role="link"
                    tabIndex="0"
                    onClick={() => props.onSignIn(provider)}
                  >
                    {PROVIDER_NAMES[provider]}
                  </span>
                </span>
              );
            })}
            {'.'}
          </div>
        )}

        <div className="auth-panel__column">
          {user.admin && (
            <span
              className="auth-panel__pseudo-link auth-panel__admin-action"
              role="link"
              tabIndex="0"
              onClick={this.toggleBlockedVisibility}
            >
              {isBlockedVisible ? 'Hide' : 'Show'} blocked
            </span>
          )}
>>>>>>> 9949632c

          {user.admin && ' • '}

          <span className="auth-panel__sort">
<<<<<<< HEAD
            Sort by
            {' '}
            <span className="auth-panel__select-label">
              {sortArray.find(x => x.selected).label}
              <select
                onBlur={this.onSortChange}
                onChange={this.onSortChange}
                className="auth-panel__select">
                {
                  sortArray.map(sort => (
                    <option value={sort.value} selected={sort.selected}>{sort.label}</option>
                  ))
                }
=======
            Sort by{' '}
            <label className="auth-panel__select-label">
              {sortArray.find(x => x.selected).label}
              <select className="auth-panel__select" onChange={this.onSortChange}>
                {sortArray.map(sort => (
                  <option value={sort.value} selected={sort.selected}>
                    {sort.label}
                  </option>
                ))}
>>>>>>> 9949632c
              </select>
            </span>
          </span>
        </div>
      </div>
    );
  }
}

function getSortArray(currentSort) {
  const sortArray = [
    {
      value: '-score',
      label: 'Best',
    },
    {
      value: '+score',
      label: 'Worst',
    },
    {
      value: '-time',
      label: 'Newest',
    },
    {
      value: '+time',
      label: 'Oldest',
    },
    {
      value: '-active',
      label: 'Recently updated',
    },
    {
      value: '+active',
      label: 'Least recently updated',
    },
  ];

  return sortArray.map(sort => {
    if (sort.value === currentSort) {
      sort.selected = true;
    }

    return sort;
  });
}<|MERGE_RESOLUTION|>--- conflicted
+++ resolved
@@ -39,67 +39,14 @@
     let loggedIn = !!user.id;
     return (
       <div className={b('auth-panel', props, { loggedIn })}>
-<<<<<<< HEAD
-        {
-          loggedIn && (
-            <div className="auth-panel__column">
-              You signed in as
-              {' '}
-              <strong {...getHandleClickProps(this.toggleUserId)} className="auth-panel__username">{user.name}</strong>
-              {isUserIdVisible && <span className="auth-panel__user-id"> ({user.id})</span>}.
-              {' '}
-              <span {...getHandleClickProps(props.onSignOut)} className="auth-panel__pseudo-link">Sign out?</span>
-            </div>
-          )
-        }
-
-        {
-          !loggedIn && (
-            <div className="auth-panel__column">
-              Sign in to comment using
-              {' '}
-              {
-                providers.map((provider, i) => {
-                  const comma = i === 0 ? '' : (i === providers.length - 1 ? ' or ' : ', ');
-
-                  return (
-                    <span>
-                      {comma}
-                      <span
-                        {...getHandleClickProps(() => props.onSignIn(provider))}
-                        role="link"
-                        className="auth-panel__pseudo-link">
-                        {PROVIDER_NAMES[provider]}
-                      </span>
-                    </span>
-                  );
-                })
-              }
-              {'.'}
-            </div>
-          )
-        }
-
-        <div className="auth-panel__column">
-          {
-            user.admin && (
-              <span
-                {...getHandleClickProps(this.toggleBlockedVisibility)}
-                role="link"
-                className="auth-panel__pseudo-link auth-panel__admin-action">
-                {isBlockedVisible ? 'Hide' : 'Show'} blocked
-              </span>
-            )
-          }
-=======
         {loggedIn && (
           <div className="auth-panel__column">
             You signed in as{' '}
-            <strong className="auth-panel__username" onClick={this.toggleUserId}>
+            <strong {...getHandleClickProps(this.toggleUserId)} className="auth-panel__username">
               {user.name}
             </strong>
             {isUserIdVisible && <span className="auth-panel__user-id"> ({user.id})</span>}.{' '}
-            <span className="auth-panel__pseudo-link" role="link" tabIndex="0" onClick={props.onSignOut}>
+            <span {...getHandleClickProps(props.onSignOut)} className="auth-panel__pseudo-link" role="link" >
               Sign out?
             </span>
           </div>
@@ -116,9 +63,8 @@
                   {comma}
                   <span
                     className="auth-panel__pseudo-link"
+                    {...getHandleClickProps(() => props.onSignIn(provider))}
                     role="link"
-                    tabIndex="0"
-                    onClick={() => props.onSignIn(provider)}
                   >
                     {PROVIDER_NAMES[provider]}
                   </span>
@@ -133,43 +79,25 @@
           {user.admin && (
             <span
               className="auth-panel__pseudo-link auth-panel__admin-action"
+               {...getHandleClickProps(this.toggleBlockedVisibility)}
               role="link"
-              tabIndex="0"
-              onClick={this.toggleBlockedVisibility}
             >
               {isBlockedVisible ? 'Hide' : 'Show'} blocked
             </span>
           )}
->>>>>>> 9949632c
 
           {user.admin && ' • '}
 
           <span className="auth-panel__sort">
-<<<<<<< HEAD
-            Sort by
-            {' '}
+            Sort by{' '}
             <span className="auth-panel__select-label">
               {sortArray.find(x => x.selected).label}
-              <select
-                onBlur={this.onSortChange}
-                onChange={this.onSortChange}
-                className="auth-panel__select">
-                {
-                  sortArray.map(sort => (
-                    <option value={sort.value} selected={sort.selected}>{sort.label}</option>
-                  ))
-                }
-=======
-            Sort by{' '}
-            <label className="auth-panel__select-label">
-              {sortArray.find(x => x.selected).label}
-              <select className="auth-panel__select" onChange={this.onSortChange}>
+              <select className="auth-panel__select" onChange={this.onSortChange} onBlur={this.onSortChange}>
                 {sortArray.map(sort => (
                   <option value={sort.value} selected={sort.selected}>
                     {sort.label}
                   </option>
                 ))}
->>>>>>> 9949632c
               </select>
             </span>
           </span>

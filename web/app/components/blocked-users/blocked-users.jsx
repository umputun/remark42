/** @jsx h */
import { h, Component } from 'preact';

import api from 'common/api';
import { getHandleClickProps } from 'common/accessibility';

export default class BlockedUsers extends Component {
  constructor(props) {
    super(props);

    this.state = {
      unblockedUsers: [],
    };
  }

  block(user) {
    if (confirm('Do you want to block this user?')) {
      api.blockUser({ id: user.id }).then(() => {
        this.setState({ unblockedUsers: this.state.unblockedUsers.filter(x => x !== user.id) });

        if (this.props.onBlock) this.props.onBlock(user.id);
      });
    }
  }

  unblock(user) {
    if (confirm('Do you want to unblock this user?')) {
      api.unblockUser({ id: user.id }).then(() => {
        this.setState({ unblockedUsers: this.state.unblockedUsers.concat([user.id]) });

        if (this.props.onUnblock) this.props.onUnblock(user.id);
      });
    }
  }

  render(props, { unblockedUsers }) {
    const { users } = props;

    return (
      <div className={b('blocked-users', props)} role="region" aria-label="Blocked users">
        {!users.length && <p>There are no blocked users.</p>}

        {!!users.length && <p>List of blocked users:</p>}

        {!!users.length && (
          <ul className="blocked-users__list">
            {users.map(user => {
              const isUserUnblocked = unblockedUsers.includes(user.id);

<<<<<<< HEAD
                  return (
                    <li className={b('blocked-users__list-item', {}, { view: isUserUnblocked ? 'invisible' : null })}>
                      <span className="blocked-users__username">{user.name}</span>
                      {' '}
                      <span className="blocked-users__user-id">({user.id})</span>

                      {
                        isUserUnblocked && (
                          <span
                            {...getHandleClickProps(() => this.block(user))}
                            className="blocked-users__action">
                            block
                          </span>
                        )
                      }

                      {
                        !isUserUnblocked && (
                          <span
                            {...getHandleClickProps(() => this.unblock(user))}
                            className="blocked-users__action">
                            unblock
                          </span>
                        )
                      }
                    </li>
                  );
                })
              }
            </ul>
          )
        }
=======
              return (
                <li className={b('blocked-users__list-item', {}, { view: isUserUnblocked ? 'invisible' : null })}>
                  <span className="blocked-users__username">{user.name}</span>{' '}
                  <span className="blocked-users__user-id">({user.id})</span>
                  {isUserUnblocked && (
                    <span className="blocked-users__action" onClick={() => this.block(user)}>
                      block
                    </span>
                  )}
                  {!isUserUnblocked && (
                    <span className="blocked-users__action" onClick={() => this.unblock(user)}>
                      unblock
                    </span>
                  )}
                </li>
              );
            })}
          </ul>
        )}
>>>>>>> 9949632c
      </div>
    );
  }
}<|MERGE_RESOLUTION|>--- conflicted
+++ resolved
@@ -47,51 +47,21 @@
             {users.map(user => {
               const isUserUnblocked = unblockedUsers.includes(user.id);
 
-<<<<<<< HEAD
-                  return (
-                    <li className={b('blocked-users__list-item', {}, { view: isUserUnblocked ? 'invisible' : null })}>
-                      <span className="blocked-users__username">{user.name}</span>
-                      {' '}
-                      <span className="blocked-users__user-id">({user.id})</span>
-
-                      {
-                        isUserUnblocked && (
-                          <span
-                            {...getHandleClickProps(() => this.block(user))}
-                            className="blocked-users__action">
-                            block
-                          </span>
-                        )
-                      }
-
-                      {
-                        !isUserUnblocked && (
-                          <span
-                            {...getHandleClickProps(() => this.unblock(user))}
-                            className="blocked-users__action">
-                            unblock
-                          </span>
-                        )
-                      }
-                    </li>
-                  );
-                })
-              }
-            </ul>
-          )
-        }
-=======
               return (
                 <li className={b('blocked-users__list-item', {}, { view: isUserUnblocked ? 'invisible' : null })}>
                   <span className="blocked-users__username">{user.name}</span>{' '}
                   <span className="blocked-users__user-id">({user.id})</span>
                   {isUserUnblocked && (
-                    <span className="blocked-users__action" onClick={() => this.block(user)}>
+                    <span
+                      {...getHandleClickProps(() => this.block(user))}
+                      className="blocked-users__action">
                       block
                     </span>
                   )}
                   {!isUserUnblocked && (
-                    <span className="blocked-users__action" onClick={() => this.unblock(user)}>
+                    <span
+                      {...getHandleClickProps(() => this.unblock(user))}
+                      className="blocked-users__action">
                       unblock
                     </span>
                   )}
@@ -100,7 +70,6 @@
             })}
           </ul>
         )}
->>>>>>> 9949632c
       </div>
     );
   }

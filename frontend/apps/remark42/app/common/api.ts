import { siteId, url } from './settings';
import { BASE_URL, API_BASE } from './constants';
import {
  Config,
  Comment,
  Tree,
  User,
  BlockedUser,
  Sorting,
  BlockTTL,
  Image,
  EmailSubVerificationStatus,
} from './types';
import { apiFetcher, adminFetcher } from './fetcher';

/* API methods */

export const getConfig = (): Promise<Config> => apiFetcher.get('/config');

export const getPostComments = (sort: Sorting) => apiFetcher.get<Tree>('/find', { url, sort, format: 'tree' });

export const getUserComments = (
  userId: User['id'],
  config: { limit: number; skip?: number } = { limit: 10, skip: 0 }
): Promise<{ comments: Comment[]; count: number }> => apiFetcher.get('/comments', { user: userId, ...config });

export const putCommentVote = ({
  id,
  vote,
}: {
  id: Comment['id'];
  vote: number;
}): Promise<Pick<Comment, 'id' | 'score'>> => apiFetcher.put(`/vote/${id}`, { url, vote });

export const addComment = ({
  title,
  text,
  pid,
}: {
  title: string;
  text: string;
  pid?: Comment['id'];
}): Promise<Comment> =>
  apiFetcher.post(
    '/comment',
    {},
    {
      title,
      text,
      locator: { site: siteId, url },
      ...(pid ? { pid } : {}),
    }
  );

export const updateComment = ({ text, id }: { text: string; id: Comment['id'] }): Promise<Comment> =>
  apiFetcher.put(`/comment/${id}`, { url }, { text });

export const removeMyComment = (id: Comment['id']): Promise<void> =>
  apiFetcher.put(`/comment/${id}`, { url }, { delete: true });

export const getPreview = (text: string): Promise<string> => apiFetcher.post('/preview', {}, { text });

export function getUser(): Promise<User | null> {
  return apiFetcher.get<User | null>('/user').catch(() => null);
}

export const uploadImage = (image: File): Promise<Image> => {
  const data = new FormData();
  data.append('file', image);

  return apiFetcher.post<{ id: string }>('/picture', {}, data).then((resp) => ({
    name: image.name,
    size: image.size,
    type: image.type,
    url: `${BASE_URL + API_BASE}/picture/${resp.id}`,
  }));
};

/* Subscription methods */

/**
 * Start process of email subscription to updates
 * @param emailAddress email for subscription
 */
<<<<<<< HEAD
export const emailVerificationForSubscribe = (emailAddress: string): Promise<EmailSubVerificationStatus> =>
  apiFetcher.post('/email/subscribe', { address: emailAddress });
=======
export const emailVerificationForSubscribe = (emailAddress: string) =>
  apiFetcher.post('/email/subscribe', {}, { address: emailAddress });
>>>>>>> 47691382

/**
 * Confirmation of email subscription to updates
 * @param token confirmation token from email
 */
export const emailConfirmationForSubscribe = (token: string) => apiFetcher.post('/email/confirm', {}, { token });

/**
 * Decline current subscription to updates
 */
export const unsubscribeFromEmailUpdates = () => apiFetcher.delete('/email');

/* GDPR Methods */

export const deleteMe = (): Promise<{ user_id: string; link: string }> => apiFetcher.post('/deleteme');

/* Admin Methods */
// TODO: move these methods to separate chunk as well as all admin interface features
export const approveDeleteMe = (token: string): Promise<void> => adminFetcher.get('/deleteme', { token });

export const pinComment = (id: Comment['id']): Promise<void> => adminFetcher.put(`/pin/${id}`, { url, pin: 1 });

export const unpinComment = (id: Comment['id']): Promise<void> => adminFetcher.put(`/pin/${id}`, { url, pin: 0 });

export const setVerifiedStatus = (id: User['id']): Promise<void> => adminFetcher.put(`/verify/${id}`, { verified: 1 });

export const removeVerifiedStatus = (id: User['id']): Promise<void> =>
  adminFetcher.put(`/verify/${id}`, { verified: 0 });

export const removeComment = (id: Comment['id']): Promise<void> => adminFetcher.delete(`/comment/${id}`, { url });

export const blockUser = (
  id: User['id'],
  ttl: BlockTTL
): Promise<{
  block: boolean;
  site_id: string;
  user_id: string;
}> => adminFetcher.put(`/user/${id}`, { block: 1, ttl: ttl === 'permanently' ? undefined : ttl });

export const unblockUser = (
  id: User['id']
): Promise<{
  block: boolean;
  site_id: string;
  user_id: string;
}> => adminFetcher.put(`/user/${id}`, { block: 0 });

export const getBlocked = (): Promise<BlockedUser[] | null> => adminFetcher.get('/blocked');

export const disableComments = (): Promise<void> => adminFetcher.put('/readonly', { url, ro: 1 });

export const enableComments = (): Promise<void> => adminFetcher.put('/readonly', { url, ro: 0 });<|MERGE_RESOLUTION|>--- conflicted
+++ resolved
@@ -82,13 +82,8 @@
  * Start process of email subscription to updates
  * @param emailAddress email for subscription
  */
-<<<<<<< HEAD
 export const emailVerificationForSubscribe = (emailAddress: string): Promise<EmailSubVerificationStatus> =>
-  apiFetcher.post('/email/subscribe', { address: emailAddress });
-=======
-export const emailVerificationForSubscribe = (emailAddress: string) =>
   apiFetcher.post('/email/subscribe', {}, { address: emailAddress });
->>>>>>> 47691382
 
 /**
  * Confirmation of email subscription to updates

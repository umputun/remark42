--- conflicted
+++ resolved
@@ -100,14 +100,9 @@
     "core-js": "^3.2.1",
     "focus-visible": "^5.0.2",
     "intersection-observer": "^0.7.0",
-<<<<<<< HEAD
     "node-emoji": "^1.10.0",
-    "preact": "^8.5.2",
-    "preact-redux": "^2.0.3",
-=======
     "preact": "^10.0.1",
     "react-redux": "^7.1.1",
->>>>>>> 773da166
     "redux": "^4.0.4",
     "redux-thunk": "^2.3.0"
   },

/** @jsx createElement */
import { createElement, Component, createRef } from 'preact';
import b from 'bem-react-helper';
import nodeEmoji from 'node-emoji';

import { Button } from '@app/components/button';
import { Theme } from '@app/common/types';
import { sleep } from '@app/utils/sleep';
import { DropdownItem } from '@app/components/dropdown/index';

interface Props {
  title: string;
  titleClass?: string;
  heading?: string;
  isActive?: boolean;
  onTitleClick?: () => void;
  mix?: string;
  theme: Theme;
  onOpen?: (root: HTMLDivElement) => {};
  onClose?: (root: HTMLDivElement) => {};
  activeSelectableItemID?: number;
  onDropdownItemClick?: (e: Event) => void;
  withSelectableItems?: boolean;
  isEmojiDropdown?: boolean;
}

interface State {
  isActive: boolean;
  contentTranslateX: number;
  activeSelectableItemID: number;
  selectableItems?: string[];
  selectableItemsFilter?: string;
  isHover?: boolean;
  isEmojiDropdown?: boolean;
}

export default class Dropdown extends Component<Props, State> {
<<<<<<< HEAD
  rootNode?: HTMLDivElement;
  dropdownContent?: HTMLDivElement;
  activeSelectableElement?: Component;
  dropdownItems?: HTMLDivElement;
=======
  rootNode = createRef<HTMLDivElement>();
>>>>>>> 773da166

  constructor(props: Props) {
    super(props);

    const { isActive, isEmojiDropdown } = this.props;
    const selectableItems: string[] = [];

    let { activeSelectableItemID } = this.props;
    if (activeSelectableItemID === undefined) {
      activeSelectableItemID = 0;
    }

    this.state = {
      isActive: isActive || false,
      contentTranslateX: 0,
      activeSelectableItemID,
      selectableItems,
      isEmojiDropdown,
    };

    this.onOutsideClick = this.onOutsideClick.bind(this);
    this.receiveMessage = this.receiveMessage.bind(this);
    this.__onOpen = this.__onOpen.bind(this);
    this.__onClose = this.__onClose.bind(this);
    this.forceOpen = this.forceOpen.bind(this);
    this.forceClose = this.forceClose.bind(this);
    this.selectNextSelectableItem = this.selectNextSelectableItem.bind(this);
    this.selectPreviousSelectableItem = this.selectPreviousSelectableItem.bind(this);
    this.setSelectableItemsFilter = this.setSelectableItemsFilter.bind(this);
    this.onDropdownItemHover = this.onDropdownItemHover.bind(this);
    this.setSelectableItems = this.setSelectableItems.bind(this);
    this.scrollContentTo = this.scrollContentTo.bind(this);
  }

  setSelectableItems(selectableItems: string[]) {
    this.setState({
      selectableItems,
    });
  }

  scrollContentTo(activeSelectableElement: Component) {
    if (!this.dropdownContent || !activeSelectableElement.base) return;

    const element = activeSelectableElement.base;

    const elementOffsetTop = element.offsetTop;
    const contentOffsetTop = this.dropdownContent.offsetTop;
    const childOffsetTop = elementOffsetTop - contentOffsetTop;

    this.dropdownContent.scrollTop = childOffsetTop;
  }

  selectNextSelectableItem() {
    const { selectableItems, activeSelectableItemID } = this.state;

    if (!selectableItems) return;

    const itemsLength = selectableItems.length;
    const firstItem = 0;

    let newActiveSelectableItemID = activeSelectableItemID + 1;

    if (newActiveSelectableItemID >= itemsLength) {
      newActiveSelectableItemID = firstItem;
    }

    this.setState({
      activeSelectableItemID: newActiveSelectableItemID,
      isHover: false,
    });
  }

  selectPreviousSelectableItem() {
    const { selectableItems, activeSelectableItemID } = this.state;

    if (!selectableItems) return;

    const itemsLength = selectableItems.length;
    const lastItem = itemsLength - 1;

    let newActiveSelectableItemID = activeSelectableItemID - 1;

    if (newActiveSelectableItemID < 0) {
      newActiveSelectableItemID = lastItem;
    }

    this.setState({
      activeSelectableItemID: newActiveSelectableItemID,
      isHover: false,
    });
  }

  setSelectableItemsFilter(selectableItemsFilter?: string) {
    this.setState({
      selectableItemsFilter,
    });
  }

  getSelectedItem() {
    const { selectableItems, activeSelectableItemID } = this.state;

    if (!selectableItems || activeSelectableItemID === undefined) return;

    return selectableItems[activeSelectableItemID];
  }

  filterSelectableItems(): void {
    const { selectableItemsFilter } = this.state;
    if (!selectableItemsFilter) return;

    let filteredEmoji = nodeEmoji.search(selectableItemsFilter);
    filteredEmoji = filteredEmoji.slice(0, 5);

    const filteredEmojiStringList = filteredEmoji.map(el => {
      return `:${el.key}:`;
    });

    const listLength = filteredEmojiStringList.length;

    this.setState({
      selectableItems: listLength ? filteredEmojiStringList : undefined,
    });
  }

  generateSelectableItems(selectableItems: string[]) {
    if (!this.props.onDropdownItemClick) return;

    if (selectableItems.length === 0) {
      return <DropdownItem selectable={true}>No such item</DropdownItem>;
    }

    return selectableItems.map((selectableItem, index) => {
      const isActive = index === this.state.activeSelectableItemID;
      return (
        <DropdownItem
          index={index}
          onFocus={this.onDropdownItemHover}
          onMouseOver={this.onDropdownItemHover}
          active={isActive}
          selectable={true}
          onClick={this.props.onDropdownItemClick}
          ref={isActive ? ref => (this.activeSelectableElement = ref) : undefined}
        >
          {nodeEmoji.emojify(selectableItem)} {selectableItem.replace(/:/g, '')}
        </DropdownItem>
      );
    });
  }

  onTitleClick() {
    const isActive = !this.state.isActive;
    const contentTranslateX = isActive ? this.state.contentTranslateX : 0;
    this.setState(
      {
        contentTranslateX,
        isActive,
      },
      async () => {
        await this.__adjustDropDownContent();
        if (isActive) {
          this.__onOpen();
          this.props.onOpen && this.props.onOpen(this.rootNode.current!);
        } else {
          this.__onClose();
          this.props.onClose && this.props.onClose(this.rootNode.current!);
        }

        if (this.props.onTitleClick) {
          this.props.onTitleClick();
        }
      }
    );
  }

  storedDocumentHeight: string | null = null;
  storedDocumentHeightSet: boolean = false;
  checkInterval: number | undefined = undefined;

  __onOpen() {
    const isChildOfDropDown = (() => {
      if (!this.rootNode.current) return false;
      let parent = this.rootNode.current.parentElement!;
      while (parent !== document.body) {
        if (parent.classList.contains('dropdown')) return true;
        parent = parent.parentElement!;
      }
      return false;
    })();
    if (isChildOfDropDown) return;

    this.storedDocumentHeight = document.body.style.minHeight;
    this.storedDocumentHeightSet = true;

    let prevDcBottom: number | null = null;

    this.checkInterval = window.setInterval(() => {
      if (!this.rootNode.current || !this.state.isActive) return;
      const windowHeight = window.innerHeight;
      const dcBottom = (() => {
        const dc = Array.from(this.rootNode.current.children).find(c => c.classList.contains('dropdown__content'));
        if (!dc) return 0;
        const rect = dc.getBoundingClientRect();
        return window.scrollY + Math.abs(rect.top) + dc.scrollHeight + 10;
      })();
      if (prevDcBottom === null && dcBottom <= windowHeight) return;
      if (dcBottom !== prevDcBottom) {
        prevDcBottom = dcBottom;
        document.body.style.minHeight = dcBottom + 'px';
      }
    }, 100);
  }

  forceOpen() {
    if (this.state.isActive) return;

    this.setState({
      isActive: true,
    });
    this.__adjustDropDownContent().then(() => this.__onOpen());
  }

  __onClose() {
    const selectableItems: string[] = [];

    window.clearInterval(this.checkInterval);
    if (this.storedDocumentHeightSet) {
      document.body.style.minHeight = this.storedDocumentHeight;
    }

    this.setState({
      activeSelectableItemID: 0,
      selectableItemsFilter: undefined,
      selectableItems,
    });
  }

  forceClose() {
    if (!this.state.isActive) return;

    this.setState({
      isActive: false,
    });
    this.__onClose();
  }

  async __adjustDropDownContent() {
    if (!this.rootNode.current) return;
    const dc = this.rootNode.current.querySelector<HTMLDivElement>('.dropdown__content');
    if (!dc) return;
    await sleep(10);
    const rect = dc.getBoundingClientRect();
    if (rect.left > 0) {
      const wWindow = window.innerWidth;
      if (rect.right <= wWindow) return;
      const delta = rect.right - wWindow;
      const max = Math.min(rect.left, delta);
      this.setState({
        contentTranslateX: -max,
      });
      return;
    }
    this.setState({
      contentTranslateX: -rect.left,
    });
  }

  receiveMessage(e: { data: string | object }) {
    try {
      const data = typeof e.data === 'string' ? JSON.parse(e.data) : e.data;

      if (!data.clickOutside) return;
      if (!this.state.isActive) return;
      this.setState(
        {
          contentTranslateX: 0,
          isActive: false,
        },
        () => {
          this.__onClose();
          this.props.onClose && this.props.onClose(this.rootNode.current!);
        }
      );
    } catch (e) {}
  }

  onOutsideClick(e: MouseEvent) {
    if (!this.rootNode.current || this.rootNode.current.contains(e.target as Node) || !this.state.isActive) return;
    this.setState(
      {
        contentTranslateX: 0,
        isActive: false,
      },
      () => {
        this.__onClose();
        this.props.onClose && this.props.onClose(this.rootNode.current!);
      }
    );
  }

  componentDidUpdate() {
    if (this.activeSelectableElement && !this.state.isHover) {
      this.scrollContentTo(this.activeSelectableElement);
    }

    if (!this.dropdownItems) return;

    if (!this.dropdownItems.children.length) {
      this.forceClose();
    }
  }

  componentDidMount() {
    document.addEventListener('click', this.onOutsideClick);

    window.addEventListener('message', this.receiveMessage);
  }

  componentWillUnmount() {
    document.removeEventListener('click', this.onOutsideClick);

    window.removeEventListener('message', this.receiveMessage);
  }

<<<<<<< HEAD
  onDropdownItemHover(e: Event) {
    const target = e.target;

    if (target instanceof HTMLElement) {
      const { id } = target.dataset;

      if (id !== undefined) {
        this.setState({
          activeSelectableItemID: +id,
          isHover: true,
        });
      }
    }
  }

  render(props: RenderableProps<Props>, { isActive }: State) {
    let { children } = props;
    const { title, titleClass, heading, mix } = props;

    {
      if (this.state.selectableItems && this.props.withSelectableItems) {
        children = this.generateSelectableItems(this.state.selectableItems);
      }
    }
=======
  render() {
    const { title, titleClass, heading, children, mix, theme } = this.props;
    const { isActive } = this.state;
>>>>>>> 773da166

    return (
      <div className={b('dropdown', { mix }, { theme, active: isActive })} ref={this.rootNode}>
        <Button
          aria-haspopup="listbox"
          aria-expanded={isActive && 'true'}
          mix="dropdown__title"
          type="button"
          onClick={() => this.onTitleClick()}
          theme="light"
          className={titleClass}
        >
          {title}
        </Button>

        <div
          className="dropdown__content"
          tabIndex={-1}
          role="listbox"
          style={{ transform: `translateX(${this.state.contentTranslateX}px)` }}
          ref={ref => (this.dropdownContent = ref)}
        >
          {heading && <div className="dropdown__heading">{heading}</div>}
          <div ref={ref => (this.dropdownItems = ref)} className="dropdown__items">
            {children}
          </div>
        </div>
      </div>
    );
  }
}<|MERGE_RESOLUTION|>--- conflicted
+++ resolved
@@ -35,14 +35,10 @@
 }
 
 export default class Dropdown extends Component<Props, State> {
-<<<<<<< HEAD
-  rootNode?: HTMLDivElement;
+  rootNode = createRef<HTMLDivElement>();
   dropdownContent?: HTMLDivElement;
   activeSelectableElement?: Component;
   dropdownItems?: HTMLDivElement;
-=======
-  rootNode = createRef<HTMLDivElement>();
->>>>>>> 773da166
 
   constructor(props: Props) {
     super(props);
@@ -366,7 +362,6 @@
     window.removeEventListener('message', this.receiveMessage);
   }
 
-<<<<<<< HEAD
   onDropdownItemHover(e: Event) {
     const target = e.target;
 
@@ -382,20 +377,16 @@
     }
   }
 
-  render(props: RenderableProps<Props>, { isActive }: State) {
-    let { children } = props;
-    const { title, titleClass, heading, mix } = props;
+  render() {
+    let { children } = this.props;
+    const { title, titleClass, heading, mix, theme } = this.props;
+    const { isActive } = this.state;
 
     {
       if (this.state.selectableItems && this.props.withSelectableItems) {
         children = this.generateSelectableItems(this.state.selectableItems);
       }
     }
-=======
-  render() {
-    const { title, titleClass, heading, children, mix, theme } = this.props;
-    const { isActive } = this.state;
->>>>>>> 773da166
 
     return (
       <div className={b('dropdown', { mix }, { theme, active: isActive })} ref={this.rootNode}>

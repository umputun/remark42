/** @jsx createElement */

/* styles imports */
import '@app/components/raw-content';
import './styles';

import { createElement, Component, createRef } from 'preact';
import b, { Mix } from 'bem-react-helper';
import { isEmpty } from 'lodash';

import Dropdown from '@app/components/dropdown';

import { User, Theme, Image, ApiError } from '@app/common/types';
import { BASE_URL, API_BASE } from '@app/common/constants';
import { StaticStore } from '@app/common/static_store';
import { siteId, url, pageTitle } from '@app/common/settings';
import { extractErrorMessageFromResponse } from '@app/utils/errorUtils';

import MarkdownToolbar from './markdown-toolbar';
import TextareaAutosize from './textarea-autosize';
import CaretDetector from './parts/caret-detector/caret-detector';
import { sleep } from '@app/utils/sleep';
import { replaceSelection } from '@app/utils/replaceSelection';

const RSS_THREAD_URL = `${BASE_URL}${API_BASE}/rss/post?site=${siteId}&url=${url}`;
const RSS_SITE_URL = `${BASE_URL}${API_BASE}/rss/site?site=${siteId}`;
const RSS_REPLIES_URL = `${BASE_URL}${API_BASE}/rss/reply?site=${siteId}&user=`;

let textareaId = 0;

interface Props {
  /** user id for rss link generation */
  userId?: User['id'];
  errorMessage?: string;
  value?: string;
  mix?: Mix;
  mode?: 'main' | 'edit' | 'reply';
  theme: Theme;
  autofocus?: boolean;

  onSubmit(text: string, pageTitle: string): Promise<void>;
  getPreview(text: string): Promise<string>;
  /** action on cancel. optional as root input has no cancel option */
  onCancel?: () => void;
  uploadImage?: (image: File) => Promise<Image>;
}

interface State {
  preview: string | null;
  isErrorShown: boolean;
  /** error message, if contains newlines, it will be splitted to multiple errors */
  errorMessage: string | null;
  /** prevents error hiding on input event */
  errorLock: boolean;
  isDisabled: boolean;
  maxLength: number;
  /** main input value */
  text: string;
  /** override main button text */
  buttonText: null | string;
  isFreezeInput: boolean;
  cursorPosition: number;
}

const Labels = {
  main: 'Send',
  edit: 'Save',
  reply: 'Reply',
};

const ImageMimeRegex = /image\//i;

export class Input extends Component<Props, State> {
  /** reference to textarea element */
  textAreaRef = createRef<TextareaAutosize>();
  textareaId: string;

<<<<<<< HEAD
  emojiDropdown?: Dropdown;

  caretDetector?: CaretDetector;
  emojiDropdownContainer?: HTMLDivElement;

=======
>>>>>>> 773da166
  constructor(props: Props) {
    super(props);
    textareaId = textareaId + 1;
    this.textareaId = `textarea_${textareaId}`;
    this.state = {
      preview: null,
      isErrorShown: false,
      errorMessage: null,
      errorLock: false,
      isDisabled: false,
      maxLength: StaticStore.config.max_comment_size,
      text: props.value || '',
      buttonText: null,
      isFreezeInput: false,
      cursorPosition: 0,
    };

    this.send = this.send.bind(this);
    this.getPreview = this.getPreview.bind(this);
    this.onBlur = this.onBlur.bind(this);
    this.onInput = this.onInput.bind(this);
    this.onKeyDown = this.onKeyDown.bind(this);
    this.onDragOver = this.onDragOver.bind(this);
    this.onDrop = this.onDrop.bind(this);
    this.appendError = this.appendError.bind(this);
    this.uploadImage = this.uploadImage.bind(this);
    this.uploadImages = this.uploadImages.bind(this);
    this.onPaste = this.onPaste.bind(this);
    this.onDropdownItemClick = this.onDropdownItemClick.bind(this);
    this.freezeInput = this.freezeInput.bind(this);
    this.unfreezeInput = this.unfreezeInput.bind(this);
    this.getDraftEmoji = this.getDraftEmoji.bind(this);
    this.prepareForEmojiAutocomplete = this.prepareForEmojiAutocomplete.bind(this);
    this.selectSelectableItem = this.selectSelectableItem.bind(this);
    this.setEmojiContainerPosition = this.setEmojiContainerPosition.bind(this);
  }

  componentWillReceiveProps(nextProps: Props) {
    if (nextProps.value !== this.props.value) {
      this.setState({ text: nextProps.value || '' });
      this.props.autofocus && this.textAreaRef.current && this.textAreaRef.current.focus();
    }
  }

  shouldComponentUpdate(nextProps: Props, nextState: State) {
    return (
      nextProps.mode !== this.props.mode ||
      nextProps.theme !== this.props.theme ||
      nextProps.userId !== this.props.userId ||
      nextProps.value !== this.props.value ||
      nextProps.errorMessage !== this.props.errorMessage ||
      nextState !== this.state
    );
  }

  /** Emoji Dropdown is inside container. When we input
   * some letters, container must move with caret. */
  setEmojiContainerPosition() {
    // Go out, if no necessary components
    if (!this.caretDetector || !this.emojiDropdownContainer) return;

    // Get caret position in pixels. Exit if top or left are undefined.
    const { top, left } = this.caretDetector.getCaretPosition();
    if (top === undefined || left === undefined) return;

    // Preparing styles values
    const styleTop = `${top}px`;
    const styleLeft = `${left}px`;

    this.emojiDropdownContainer.style.top = styleTop;
    this.emojiDropdownContainer.style.left = styleLeft;
  }

  freezeInput() {
    this.setState({
      isFreezeInput: true,
    });
  }

  unfreezeInput() {
    this.setState({
      isFreezeInput: false,
    });
  }

  /**
   * Description conditions selecting emoji. Selects next or previous emoji.
   * @param e: KeyboardEvent - need stop default actions
   */
  selectSelectableItem(e: KeyboardEvent): boolean {
    // Go out, if no necessary components
    if (!this.textAreaRef || !this.emojiDropdown) return false;

    const key = e.key;
    const arrowUp = 'ArrowUp';
    const arrowDown = 'ArrowDown';

    const isArrowUp = key === arrowUp;
    const isArrowDown = key === arrowDown;

    const { isFreezeInput } = this.state;
    const { emojiDropdown } = this;

    if (isFreezeInput && (isArrowDown || isArrowUp)) {
      if (isArrowDown) {
        emojiDropdown.selectNextSelectableItem();
      } else if (isArrowUp) {
        emojiDropdown.selectPreviousSelectableItem();
      }

      e.preventDefault();
      e.stopPropagation();
      return true;
    }

    return false;
  }

  getLastColonAndSpacePosition(text: string) {
    const colon = ':';
    const space = ' ';
    return [text.lastIndexOf(colon, text.length), text.lastIndexOf(space, text.length)];
  }

  /**
   * Inserts emoji into text by cursor position (selections)
   */
  insertEmoji(): void {
    // Go out, if no necessary components
    if (!this.textAreaRef || !this.emojiDropdown) return;

    const emoji = this.emojiDropdown.getSelectedItem();

    if (!emoji) return; // Go out, if no selected emoji

    const { text } = this.state;

    const [start] = this.textAreaRef.getSelection();

    const textStart = text.substr(0, start);
    const textEnd = text.substring(start);

    const [lastColonPosition] = this.getLastColonAndSpacePosition(textStart);

    const startTextWithoutLastColon = text.substr(0, lastColonPosition);

    const textWithEmoji = `${startTextWithoutLastColon}${emoji}${textEnd}`;

    this.setState({
      text: textWithEmoji,
    });
  }

  insertEmojiIfEnter(e: KeyboardEvent) {
    const key = e.key;
    const enter = 'Enter';
    const isEnter = key === enter;

    const { isFreezeInput } = this.state;

    if (isFreezeInput && isEnter) {
      this.insertEmoji();

      e.preventDefault();
      e.stopPropagation();
    }
  }

  onKeyDown(e: KeyboardEvent) {
    const key = e.key;
    const enter = 'Enter';
    const isEnter = key === enter;

    // send on cmd+enter / ctrl+enter
    if (isEnter && (e.metaKey || e.ctrlKey)) {
      this.send(e);
      return;
    }

    if (this.selectSelectableItem(e) || !StaticStore.config.emoji_enabled) return;
    if (!this.textAreaRef || !this.emojiDropdown) return;

    const [cursorPosition] = this.textAreaRef.getSelection();

    this.setState({
      cursorPosition,
    });

    const colon = ':';
    const isColon = key === colon;

    this.insertEmojiIfEnter(e);

    if (isColon) {
      this.emojiDropdown.forceOpen();
      this.setEmojiContainerPosition();
      this.freezeInput();
    } else if (!isColon && !e.shiftKey) {
      this.emojiDropdown.forceClose();
      this.unfreezeInput();
    }
  }

  /** Saving cursor position */
  onBlur() {
    // Go out, if no necessary components
    if (!this.textAreaRef) return;

    const [cursorPosition] = this.textAreaRef.getSelection();

    this.setState({
      cursorPosition,
    });
  }

  /** Insert emoji when click on dropdown item */
  onDropdownItemClick(e: Event) {
    e.stopPropagation();
    e.preventDefault();

    // Go out, if no necessary components
    if (!this.emojiDropdown) return;

    // Getting selected emoji from emojiDropdown
    const emoji = this.emojiDropdown.getSelectedItem();

    if (!emoji) return;

    // Inserting emoji and closing dropdown menu
    this.insertEmoji();
    this.emojiDropdown.forceClose();
  }

  /**
   * Finds draft emoji and filter elements of emoji dropdown
   */
  getDraftEmoji(): string | undefined {
    // Go out, if no necessary components
    if (!this.textAreaRef || !this.emojiDropdown) return;

    const space = ' ';
    const lineFeed = '\n';

    const { text } = this.state;
    const [start] = this.textAreaRef.getSelection(); // Start of selection (cursor position)

    const textStart = text.substr(0, start); // Text before cursor position

    // Find position of last space and colon
    const [lastColonPosition, lastSpacePosition] = this.getLastColonAndSpacePosition(textStart);

    // Go out, if no colon
    if (!~lastColonPosition) return;

    // Go out, if space printed after colon
    if (lastSpacePosition > lastColonPosition) return;

    // Go out, if letter before colon is not space
    const letterBeforeLastColon = textStart[lastColonPosition - 1];

    if (lastColonPosition > 0 && letterBeforeLastColon !== space && letterBeforeLastColon !== lineFeed) return;

    const draftEmoji = textStart.substring(lastColonPosition);

    this.emojiDropdown.setSelectableItemsFilter(draftEmoji);
    this.emojiDropdown.filterSelectableItems();

    return draftEmoji;
  }

  /**
   * If finds draft emoji, opens dropdown and freeze input
   * @param e: Event - need stop default actions
   */
  prepareForEmojiAutocomplete(e: Event) {
    // Go out, if no necessary components
    if (!this.emojiDropdown) return;
    // Go out, if emoji is disabled in remark42 config
    if (!StaticStore.config.emoji_enabled) return;

    e.stopPropagation();
    e.preventDefault();

    const isDraftEmoji = !isEmpty(this.getDraftEmoji());

    if (isDraftEmoji) {
      this.emojiDropdown.forceOpen();
      this.freezeInput();

      return;
    }

    this.emojiDropdown.forceClose();
  }

  onInput(e: Event) {
    if (this.state.errorLock) {
      this.setState({
        preview: null,
        text: (e.target as HTMLInputElement).value,
      });
      return;
    }

    if (!this.textAreaRef || !this.emojiDropdown) return;

    const [cursorPosition] = this.textAreaRef.getSelection();

    this.setState({
      isErrorShown: false,
      errorMessage: null,
      preview: null,
      text: (e.target as HTMLInputElement).value,
      cursorPosition,
    });
    this.prepareForEmojiAutocomplete(e);
  }

  async onPaste(e: ClipboardEvent) {
    if (!(e.clipboardData && e.clipboardData.files.length > 0)) {
      return;
    }
    e.preventDefault();
    const files = Array.from(e.clipboardData.files);
    await this.uploadImages(files);
  }

  send(e: Event) {
    const text = this.state.text;
    const props = this.props;

    if (e) e.preventDefault();

    if (!text || !text.trim()) return;

    if (text === this.props.value) {
      this.props.onCancel && this.props.onCancel();
      this.setState({ preview: null, text: '' });
    }

    this.setState({ isDisabled: true, isErrorShown: false });

    props
      .onSubmit(text, pageTitle || document.title)
      .then(() => {
        this.setState({ preview: null, text: '' });
      })
      .catch(e => {
        console.error(e); // eslint-disable-line no-console
        const errorMessage = extractErrorMessageFromResponse(e);
        this.setState({ isErrorShown: true, errorMessage });
      })
      .finally(() => this.setState({ isDisabled: false }));
  }

  getPreview() {
    const text = this.state.text;

    if (!text || !text.trim()) return;

    this.setState({ isErrorShown: false, errorMessage: null });

    this.props
      .getPreview(text)
      .then(preview => this.setState({ preview }))
      .catch(() => {
        this.setState({ isErrorShown: true, errorMessage: null });
      });
  }

  /** appends error to input's error block */
  appendError(...errors: string[]) {
    if (!this.state.errorMessage) {
      this.setState({
        errorMessage: errors.join('\n'),
        isErrorShown: true,
      });
      return;
    }
    this.setState({
      errorMessage: this.state.errorMessage + '\n' + errors.join('\n'),
      isErrorShown: true,
    });
  }

  onDragOver(e: DragEvent) {
    if (!this.props.uploadImage) return;
    if (StaticStore.config.max_image_size === 0) return;
    if (!this.textAreaRef) return;
    if (!e.dataTransfer) return;
    const items = Array.from(e.dataTransfer.items);
    if (Array.from(items).filter(i => i.kind === 'file' && ImageMimeRegex.test(i.type)).length === 0) return;
    e.preventDefault();
    e.dataTransfer.dropEffect = 'copy';
  }

  onDrop(e: DragEvent) {
    if (!this.props.uploadImage) return;
    if (StaticStore.config.max_image_size === 0) return;
    if (!e.dataTransfer) return;

    const data = Array.from(e.dataTransfer.files).filter(f => ImageMimeRegex.test(f.type));
    if (data.length === 0) return;

    e.preventDefault();

    this.uploadImages(data);
  }

  /** wrapper with error handling for props.uploadImage */
  uploadImage(file: File): Promise<Image | Error> {
    return this.props.uploadImage!(file).catch(
      (e: ApiError | string) =>
        new Error(
          typeof e === 'string'
            ? `${file.name} upload failed with "${e}"`
            : `${file.name} upload failed with "${e.error}"`
        )
    );
  }

  /** performs upload process */
  async uploadImages(files: File[]) {
    if (!this.props.uploadImage) return;
    if (!this.textAreaRef.current) return;

    /** Human readable image size limit, i.e 5MB */
    const maxImageSizeString = (StaticStore.config.max_image_size / 1024 / 1024).toFixed(2) + 'MB';
    /** upload delay to avoid server rate limiter */
    const uploadDelay = 5000;

    const isSelectionSupported = this.textAreaRef.current.isSelectionSupported();

    this.setState({
      errorLock: true,
      errorMessage: null,
      isErrorShown: false,
      isDisabled: true,
      buttonText: 'Uploading...',
    });

    // fallback for ie < 9
    if (!isSelectionSupported) {
      for (let i = 0; i < files.length; i++) {
        const file = files[i];
        const isFirst = i === 0;
        const placeholderStart = this.state.text.length === 0 ? '' : '\n';

        if (file.size > StaticStore.config.max_image_size) {
          this.appendError(`${file.name} exceeds size limit of ${maxImageSizeString}`);
          continue;
        }

        !isFirst && (await sleep(uploadDelay));

        const result = await this.uploadImage(file);

        if (result instanceof Error) {
          this.appendError(result.message);
          continue;
        }

        const markdownString = `${placeholderStart}![${result.name}](${result.url})`;
        this.setState({
          text: this.state.text + markdownString,
        });
      }

      this.setState({ errorLock: false, isDisabled: false, buttonText: null });
      return;
    }

    for (let i = 0; i < files.length; i++) {
      const file = files[i];
      const isFirst = i === 0;
      const placeholderStart = this.state.text.length === 0 ? '' : '\n';

      const uploadPlaceholder = `${placeholderStart}![uploading ${file.name}...]()`;
      const uploadPlaceholderLength = uploadPlaceholder.length;
      const selection = this.textAreaRef.current.getSelection();
      /** saved selection in case of error */
      const originalText = this.state.text;
      const restoreSelection = async () => {
        this.setState({
          text: originalText,
        });
        /** sleeping awhile so textarea catch state change and its selection */
        await sleep(100);
        this.textAreaRef.current!.setSelection(selection);
      };

      if (file.size > StaticStore.config.max_image_size) {
        this.appendError(`${file.name} exceeds size limit of ${maxImageSizeString}`);
        continue;
      }

      this.setState({
        text: replaceSelection(this.state.text, selection, uploadPlaceholder),
      });

      !isFirst && (await sleep(uploadDelay));

      const result = await this.uploadImage(file);

      if (result instanceof Error) {
        this.appendError(result.message);
        await restoreSelection();
        continue;
      }

      const markdownString = `${placeholderStart}![${result.name}](${result.url})`;
      this.setState({
        text: replaceSelection(this.state.text, [selection[0], selection[0] + uploadPlaceholderLength], markdownString),
      });
      /** sleeping awhile so textarea catch state change and its selection */
      await sleep(100);
      const selectionPointer = selection[0] + markdownString.length;
      this.textAreaRef.current.setSelection([selectionPointer, selectionPointer]);
    }

    this.setState({ errorLock: false, isDisabled: false, buttonText: null });
  }

  render(props: Props, { isDisabled, isErrorShown, errorMessage, preview, maxLength, text, buttonText }: State) {
    const charactersLeft = maxLength - text.length;
    errorMessage = props.errorMessage || errorMessage;
    const label = buttonText || Labels[props.mode || 'main'];

    return (
      <form
        className={b('input', {
          mods: {
            theme: props.theme || 'light',
            type: props.mode || 'reply',
          },
          mix: props.mix,
        })}
        onSubmit={this.send}
        aria-label="New comment"
        onDragOver={this.onDragOver}
        onDrop={this.onDrop}
      >
        <div className="input__control-panel">
          <MarkdownToolbar
            allowUpload={Boolean(this.props.uploadImage)}
            uploadImages={this.uploadImages}
            textareaId={this.textareaId}
          />
        </div>
        <div className="input__field-wrapper">
          <TextareaAutosize
            id={this.textareaId}
            onPaste={this.onPaste}
            ref={this.textAreaRef}
            className="input__field"
            placeholder="Your comment here"
            value={text}
            maxLength={maxLength}
            onBlur={this.onBlur}
            onInput={this.onInput}
            onKeyDown={this.onKeyDown}
            disabled={isDisabled}
            autofocus={!!props.autofocus}
            spellcheck={true}
          />
          <div ref={ref => (this.emojiDropdownContainer = ref)} class="input__emoji-dropdown">
            <Dropdown
              title="Emoji"
              titleClass={'emoji-dropdown'}
              theme={this.props.theme}
              ref={ref => (this.emojiDropdown = ref)}
              onDropdownItemClick={this.onDropdownItemClick}
              withSelectableItems={true}
              isEmojiDropdown={true}
            />
          </div>
          <CaretDetector
            ref={ref => (this.caretDetector = ref)}
            text={this.state.text}
            caretPosition={this.state.cursorPosition}
          />
          {charactersLeft < 100 && <span className="input__counter">{charactersLeft}</span>}
        </div>

        {(isErrorShown || !!errorMessage) &&
          (errorMessage || 'Something went wrong. Please try again a bit later.').split('\n').map(e => (
            <p className="input__error" role="alert" key={e}>
              {e}
            </p>
          ))}

        <div className="input__actions">
          <button
            className={b('input__button', {}, { type: 'preview' })}
            type="button"
            disabled={isDisabled}
            onClick={this.getPreview}
          >
            Preview
          </button>

          <button className={b('input__button', {}, { type: 'send' })} type="submit" disabled={isDisabled}>
            {label}
          </button>

          {props.mode === 'main' && (
            <div className="input__rss">
              <div className="input__markdown">
                Styling with{' '}
                <a className="input__markdown-link" target="_blank" href="markdown-help.html">
                  Markdown
                </a>{' '}
                is supported
              </div>
              Subscribe to&nbsp;the{' '}
              <a className="input__rss-link" href={RSS_THREAD_URL} target="_blank">
                Thread
              </a>
              {', '}
              <a className="input__rss-link" href={RSS_SITE_URL} target="_blank">
                Site
              </a>{' '}
              or&nbsp;
              <a className="input__rss-link" href={RSS_REPLIES_URL + props.userId} target="_blank">
                Replies
              </a>{' '}
              by&nbsp;RSS
            </div>
          )}
        </div>

        {// TODO: it can be more elegant;
        // for example it can render full comment component here (or above textarea on mobile)
        !!preview && (
          <div className="input__preview-wrapper">
            <div
              className={b('input__preview', { mix: b('raw-content', {}, { theme: props.theme }) })}
              dangerouslySetInnerHTML={{ __html: preview }}
            />
          </div>
        )}
      </form>
    );
  }
}<|MERGE_RESOLUTION|>--- conflicted
+++ resolved
@@ -75,14 +75,11 @@
   textAreaRef = createRef<TextareaAutosize>();
   textareaId: string;
 
-<<<<<<< HEAD
   emojiDropdown?: Dropdown;
 
   caretDetector?: CaretDetector;
   emojiDropdownContainer?: HTMLDivElement;
 
-=======
->>>>>>> 773da166
   constructor(props: Props) {
     super(props);
     textareaId = textareaId + 1;

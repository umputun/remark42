--- conflicted
+++ resolved
@@ -1,8 +1,4 @@
-<<<<<<< HEAD
-// Package auth provides "social login" with Github, Google, Facebook, Yandex and Battle.net as well as custom auth providers.
-=======
 // Package auth provides "social login" with Github, Google, Facebook, Microsoft, Yandex and Battle.net as well as custom auth providers.
->>>>>>> df9c05b4
 package auth
 
 import (
@@ -228,11 +224,8 @@
 		s.providers = append(s.providers, provider.NewService(provider.NewYandex(p)))
 	case "battlenet":
 		s.providers = append(s.providers, provider.NewService(provider.NewBattlenet(p)))
-<<<<<<< HEAD
-=======
 	case "microsoft":
 		s.providers = append(s.providers, provider.NewService(provider.NewMicrosoft(p)))
->>>>>>> df9c05b4
 	case "twitter":
 		s.providers = append(s.providers, provider.NewService(provider.NewTwitter(p)))
 	case "dev":

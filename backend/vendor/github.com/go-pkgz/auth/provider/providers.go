--- conflicted
+++ resolved
@@ -170,8 +170,6 @@
 			return userInfo
 		},
 	})
-<<<<<<< HEAD
-=======
 }
 
 // NewMicrosoft makes microsoft azure oauth2 provider
@@ -192,5 +190,4 @@
 			return userInfo
 		},
 	})
->>>>>>> df9c05b4
 }
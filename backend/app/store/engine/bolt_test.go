package engine

import (
	"fmt"
	"os"
	"testing"
	"time"

	bolt "github.com/coreos/bbolt"
	"github.com/stretchr/testify/assert"
	"github.com/stretchr/testify/require"

	"github.com/umputun/remark/backend/app/store"
)

var testDb = "/tmp/test-remark.db"

func TestBoltDB_CreateAndFind(t *testing.T) {
	var b, teardown = prep(t)
	defer teardown()

	var bb Interface = b
	_ = bb

	req := FindRequest{Locator: store.Locator{URL: "https://radio-t.com", SiteID: "radio-t"}, Sort: "time"}
	res, err := b.Find(req)
	assert.NoError(t, err)
	assert.Equal(t, 2, len(res))
	assert.Equal(t, `some text, <a href="http://radio-t.com">link</a>`, res[0].Text)
	assert.Equal(t, "user1", res[0].User.ID)
	t.Log(res[0].ID)

	_, err = b.Create(store.Comment{ID: res[0].ID, Locator: store.Locator{URL: "https://radio-t.com", SiteID: "radio-t"}})
	assert.NotNil(t, err)
	assert.Equal(t, "key id-1 already in store", err.Error())

	req = FindRequest{Locator: store.Locator{URL: "https://radio-t.com", SiteID: "radio-t-bad"}, Sort: "time"}
	_, err = b.Find(req)
	assert.EqualError(t, err, `site "radio-t-bad" not found`)

	assert.NoError(t, b.Close())
}

func TestBoltDB_CreateFailedReadOnly(t *testing.T) {
	var b, teardown = prep(t)
	defer teardown()

	comment := store.Comment{
		ID:        "id-ro",
		Text:      `some text, <a href="http://radio-t.com">link</a>`,
		Timestamp: time.Date(2017, 12, 20, 15, 18, 22, 0, time.Local),
		Locator:   store.Locator{URL: "https://radio-t.com/ro", SiteID: "radio-t"},
		User:      store.User{ID: "user1", Name: "user name"},
	}

	flagReq := FlagRequest{Locator: comment.Locator, Flag: ReadOnly, Update: FlagTrue}
	v, err := b.Flag(flagReq)
	require.NoError(t, err)
	assert.Equal(t, true, v)

	_, err = b.Create(comment)
	assert.NotNil(t, err)
	assert.Equal(t, "post https://radio-t.com/ro is read-only", err.Error())

	flagReq = FlagRequest{Locator: comment.Locator, Flag: ReadOnly, Update: FlagFalse}
	v, err = b.Flag(flagReq)
	require.NoError(t, err)
	assert.Equal(t, false, v)

	_, err = b.Create(comment)
	assert.NoError(t, err)
}

func TestBoltDB_Get(t *testing.T) {
	var b, teardown = prep(t)
	defer teardown()

	req := FindRequest{Locator: store.Locator{URL: "https://radio-t.com", SiteID: "radio-t"}, Sort: "time"}
	res, err := b.Find(req)
	assert.NoError(t, err)
	assert.Equal(t, 2, len(res), "2 records initially")

	comment, err := b.Get(getReq(store.Locator{URL: "https://radio-t.com", SiteID: "radio-t"}, res[1].ID))
	assert.NoError(t, err)
	assert.Equal(t, "some text2", comment.Text)

	comment, err = b.Get(getReq(store.Locator{URL: "https://radio-t.com", SiteID: "radio-t"}, "1234567"))
	assert.NotNil(t, err)

	_, err = b.Get(getReq(store.Locator{URL: "https://radio-t.com", SiteID: "bad"}, res[1].ID))
	assert.EqualError(t, err, `site "bad" not found`)
}

func TestBoltDB_Update(t *testing.T) {
	var b, teardown = prep(t)
	defer teardown()

	req := FindRequest{Locator: store.Locator{URL: "https://radio-t.com", SiteID: "radio-t"}, Sort: "time"}
	res, err := b.Find(req)
	assert.NoError(t, err)
	assert.Equal(t, 2, len(res), "2 records initially")

	comment := res[0]
	comment.Text = "abc 123"
	comment.Score = 100
	err = b.Update(comment)
	assert.NoError(t, err)

	comment, err = b.Get(getReq(store.Locator{URL: "https://radio-t.com", SiteID: "radio-t"}, res[0].ID))
	assert.NoError(t, err)
	assert.Equal(t, "abc 123", comment.Text)
	assert.Equal(t, res[0].ID, comment.ID)
	assert.Equal(t, 100, comment.Score)

	comment.Locator.SiteID = "bad"
	err = b.Update(comment)
	assert.EqualError(t, err, `site "bad" not found`)

	comment.Locator.SiteID = "radio-t"
	comment.Locator.URL = "https://radio-t.com-bad"
	err = b.Update(comment)
	assert.EqualError(t, err, `no bucket https://radio-t.com-bad in store`)
}

func TestBoltDB_FindLast(t *testing.T) {
	var b, teardown = prep(t)
	defer teardown()

	req := FindRequest{Locator: store.Locator{SiteID: "radio-t"}, Sort: "-time"}
	res, err := b.Find(req)
	assert.NoError(t, err)
	assert.Equal(t, 2, len(res))
	assert.Equal(t, "some text2", res[0].Text)

	req.Limit = 1
	res, err = b.Find(req)
	assert.NoError(t, err)
	assert.Equal(t, 1, len(res))
	assert.Equal(t, "some text2", res[0].Text)

	req.Locator.SiteID = "bad"
	_, err = b.Find(req)
	assert.EqualError(t, err, `site "bad" not found`)
}

func TestBoltDB_FindLastSince(t *testing.T) {
	var b, teardown = prep(t)
	defer teardown()

	ts := time.Date(2017, 12, 20, 15, 18, 21, 0, time.Local)
	req := FindRequest{Locator: store.Locator{SiteID: "radio-t"}, Sort: "-time", Since: ts}
	res, err := b.Find(req)
	assert.NoError(t, err)
	assert.Equal(t, 2, len(res))
	assert.Equal(t, "some text2", res[0].Text)

	req.Since = time.Date(2017, 12, 20, 15, 18, 22, 0, time.Local)
	res, err = b.Find(req)
	assert.NoError(t, err)
	assert.Equal(t, 1, len(res))
	assert.Equal(t, "some text2", res[0].Text)

	req.Since = time.Date(2017, 12, 20, 16, 18, 22, 0, time.Local)
	res, err = b.Find(req)
	assert.NoError(t, err)
	assert.Equal(t, 0, len(res))
}

func TestBoltDB_FindInPostSince(t *testing.T) {
	var b, teardown = prep(t)
	defer teardown()

	ts := time.Date(2017, 12, 20, 15, 18, 21, 0, time.Local)
	req := FindRequest{Locator: store.Locator{URL: "https://radio-t.com", SiteID: "radio-t"}, Sort: "-time", Since: ts}
	res, err := b.Find(req)
	assert.NoError(t, err)
	assert.Equal(t, 2, len(res))
	assert.Equal(t, "some text2", res[0].Text)

	req.Since = time.Date(2017, 12, 20, 15, 18, 22, 0, time.Local)
	res, err = b.Find(req)
	assert.NoError(t, err)
	assert.Equal(t, 1, len(res))
	assert.Equal(t, "some text2", res[0].Text)

	req.Since = time.Date(2017, 12, 20, 16, 18, 22, 0, time.Local)
	res, err = b.Find(req)
	assert.NoError(t, err)
	assert.Equal(t, 0, len(res))
}

func TestBoltDB_FindForUser(t *testing.T) {
	var b, teardown = prep(t)
	defer teardown()

	req := FindRequest{Locator: store.Locator{SiteID: "radio-t"}, Sort: "-time", UserID: "user1", Limit: 5}
	res, err := b.Find(req)
	assert.NoError(t, err)
	assert.Equal(t, 2, len(res))
	assert.Equal(t, "some text2", res[0].Text, "sorted by -time")

	req = FindRequest{Locator: store.Locator{SiteID: "radio-t"}, Sort: "-time", UserID: "user1", Limit: 1}
	res, err = b.Find(req)
	assert.NoError(t, err)
	assert.Equal(t, 1, len(res), "allow 1 comment")
	assert.Equal(t, "some text2", res[0].Text, "sorted by -time")

	req = FindRequest{Locator: store.Locator{SiteID: "radio-t"}, Sort: "-time", UserID: "user1", Limit: 1, Skip: 1}
	res, err = b.Find(req)
	assert.NoError(t, err)
	assert.Equal(t, 1, len(res), "allow 1 comment")
	assert.Equal(t, `some text, <a href="http://radio-t.com">link</a>`, res[0].Text, "second comment")

	req = FindRequest{Locator: store.Locator{SiteID: "bad"}, Sort: "-time", UserID: "user1", Limit: 1, Skip: 1}
	_, err = b.Find(req)
	assert.EqualError(t, err, `site "bad" not found`)

	req = FindRequest{Locator: store.Locator{SiteID: "radio-t"}, Sort: "-time", UserID: "userZ", Limit: 1, Skip: 1}
	_, err = b.Find(req)
	assert.EqualError(t, err, `no comments for user userZ in store`)
}

func TestBoltDB_FindForUserPagination(t *testing.T) {
	_ = os.Remove(testDb)
	b, err := NewBoltDB(bolt.Options{}, BoltSite{FileName: testDb, SiteID: "radio-t"})
	require.Nil(t, err)

	defer func() {
		require.NoError(t, b.Close())
		_ = os.Remove(testDb)
	}()

	c := store.Comment{
		Locator: store.Locator{URL: "https://radio-t.com", SiteID: "radio-t"},
		User:    store.User{ID: "user1", Name: "user name"},
	}

	// write 200 comments
	for i := 0; i < 200; i++ {
		c.ID = fmt.Sprintf("id-%d", i)
		c.Text = fmt.Sprintf("text #%d", i)
		c.Timestamp = time.Date(2017, 12, 20, 15, 18, i, 0, time.Local)
		_, err = b.Create(c)
		require.Nil(t, err)
	}

	// get all comments
	req := FindRequest{Locator: store.Locator{SiteID: "radio-t"}, Sort: "-time", UserID: "user1"}
	res, err := b.Find(req)
	assert.NoError(t, err)
	assert.Equal(t, 200, len(res))
	assert.Equal(t, "id-199", res[0].ID)

	// seek 0, 5 comments
	req.Limit = 5
	res, err = b.Find(req)
	assert.NoError(t, err)
	assert.Equal(t, 5, len(res))
	assert.Equal(t, "id-199", res[0].ID)
	assert.Equal(t, "id-195", res[4].ID)

	// seek 10, 3 comments
	req.Skip, req.Limit = 10, 3
	res, err = b.Find(req)
	assert.NoError(t, err)
	assert.Equal(t, 3, len(res))
	assert.Equal(t, "id-189", res[0].ID)
	assert.Equal(t, "id-187", res[2].ID)

	// seek 195, ask 10 comments
	req.Skip, req.Limit = 195, 10
	res, err = b.Find(req)
	assert.NoError(t, err)
	assert.Equal(t, 5, len(res))
	assert.Equal(t, "id-4", res[0].ID)
	assert.Equal(t, "id-0", res[4].ID)

	// seek 255, ask 10 comments
	req.Skip, req.Limit = 255, 10
	res, err = b.Find(req)
	assert.NoError(t, err)
	assert.Nil(t, err)
	assert.Equal(t, 0, len(res))
}

func TestBoltDB_CountPost(t *testing.T) {
	var b, teardown = prep(t)
	defer teardown()

	req := FindRequest{Locator: store.Locator{URL: "https://radio-t.com", SiteID: "radio-t"}}
	c, err := b.Count(req)
	assert.NoError(t, err)
	assert.Equal(t, 2, c)

	req = FindRequest{Locator: store.Locator{URL: "https://radio-t.com-xxx", SiteID: "radio-t"}}
	c, err = b.Count(req)
	assert.NoError(t, err)
	assert.Equal(t, 0, c)

	req = FindRequest{Locator: store.Locator{URL: "https://radio-t.com", SiteID: "bad"}}
	_, err = b.Count(req)
	assert.EqualError(t, err, `site "bad" not found`)
}

func TestBoltDB_CountUser(t *testing.T) {
	var b, teardown = prep(t)
	defer teardown()

	req := FindRequest{Locator: store.Locator{SiteID: "radio-t"}, UserID: "user1"}
	c, err := b.Count(req)
	assert.NoError(t, err)
	assert.Equal(t, 2, c)

	req = FindRequest{Locator: store.Locator{SiteID: "bad"}, UserID: "user1"}
	_, err = b.Count(req)
	assert.EqualError(t, err, `site "bad" not found`)

	req = FindRequest{Locator: store.Locator{SiteID: "radio-t"}, UserID: "userZ"}
	_, err = b.Count(req)
	assert.EqualError(t, err, `no comments for user userZ in store for radio-t site`)
}

func TestBoltDB_InfoPost(t *testing.T) {
	b, teardown := prep(t) // two comments for https://radio-t.com
	defer teardown()

	ts := func(min int) time.Time { return time.Date(2017, 12, 20, 15, 18, min, 0, time.Local) }

	// add one more for https://radio-t.com/2
	comment := store.Comment{
		ID:        "12345",
		Text:      `some text, <a href="http://radio-t.com">link</a>`,
		Timestamp: time.Date(2017, 12, 20, 15, 18, 24, 0, time.Local),
		Locator:   store.Locator{URL: "https://radio-t.com/2", SiteID: "radio-t"},
		User:      store.User{ID: "user1", Name: "user name"},
	}
	_, err := b.Create(comment)
	assert.NoError(t, err)

	req := InfoRequest{Locator: store.Locator{URL: "https://radio-t.com/2", SiteID: "radio-t"}, ReadOnlyAge: 0}
	r, err := b.Info(req)
	require.NoError(t, err)
	assert.Equal(t, []store.PostInfo{{URL: "https://radio-t.com/2", Count: 1, FirstTS: ts(24), LastTS: ts(24)}}, r)

	req = InfoRequest{Locator: store.Locator{URL: "https://radio-t.com/2", SiteID: "radio-t"}, ReadOnlyAge: 10}
	r, err = b.Info(req)
	require.NoError(t, err)
	assert.Equal(t, []store.PostInfo{{URL: "https://radio-t.com/2", Count: 1, FirstTS: ts(24), LastTS: ts(24),
		ReadOnly: true}}, r)

	req = InfoRequest{Locator: store.Locator{URL: "https://radio-t.com", SiteID: "radio-t"}, ReadOnlyAge: 0}
	r, err = b.Info(req)
	require.NoError(t, err)
	assert.Equal(t, []store.PostInfo{{URL: "https://radio-t.com", Count: 2, FirstTS: ts(22), LastTS: ts(23)}}, r)

	req = InfoRequest{Locator: store.Locator{URL: "https://radio-t.com/error", SiteID: "radio-t"}, ReadOnlyAge: 0}
	_, err = b.Info(req)
	require.NotNil(t, err)

	req = InfoRequest{Locator: store.Locator{URL: "https://radio-t.com", SiteID: "radio-t-error"}, ReadOnlyAge: 0}
	_, err = b.Info(req)
	require.NotNil(t, err)

	fr := FlagRequest{Flag: ReadOnly, Locator: store.Locator{URL: "https://radio-t.com/2", SiteID: "radio-t"}, Update: FlagTrue}
	_, err = b.Flag(fr)
	require.NoError(t, err)
	req = InfoRequest{Locator: store.Locator{URL: "https://radio-t.com/2", SiteID: "radio-t"}, ReadOnlyAge: 0}
	r, err = b.Info(req)
	require.NoError(t, err)
	assert.Equal(t, []store.PostInfo{{URL: "https://radio-t.com/2", Count: 1, FirstTS: ts(24), LastTS: ts(24),
		ReadOnly: true}}, r)
}

func TestBoltDB_InfoList(t *testing.T) {
	b, teardown := prep(t) // two comments for https://radio-t.com
	defer teardown()

	// add one more for https://radio-t.com/2
	comment := store.Comment{
		ID:        "12345",
		Text:      `some text, <a href="http://radio-t.com">link</a>`,
		Timestamp: time.Date(2017, 12, 20, 15, 18, 22, 0, time.Local),
		Locator:   store.Locator{URL: "https://radio-t.com/2", SiteID: "radio-t"},
		User:      store.User{ID: "user1", Name: "user name"},
	}
	_, err := b.Create(comment)
	assert.Nil(t, err)

	ts := func(sec int) time.Time { return time.Date(2017, 12, 20, 15, 18, sec, 0, time.Local) }

	req := InfoRequest{Locator: store.Locator{SiteID: "radio-t"}}
	res, err := b.Info(req)
	assert.NoError(t, err)
	assert.Equal(t, []store.PostInfo{{URL: "https://radio-t.com/2", Count: 1, FirstTS: ts(22), LastTS: ts(22)},
		{URL: "https://radio-t.com", Count: 2, FirstTS: ts(22), LastTS: ts(23)}}, res)

	req = InfoRequest{Locator: store.Locator{SiteID: "radio-t"}, Limit: -1, Skip: -1}
	res, err = b.Info(req)
	assert.NoError(t, err)
	assert.Equal(t, []store.PostInfo{{URL: "https://radio-t.com/2", Count: 1, FirstTS: ts(22), LastTS: ts(22)},
		{URL: "https://radio-t.com", Count: 2, FirstTS: ts(22), LastTS: ts(23)}}, res)

	req = InfoRequest{Locator: store.Locator{SiteID: "radio-t"}, Limit: 1}
	res, err = b.Info(req)
	assert.NoError(t, err)
	assert.Equal(t, []store.PostInfo{{URL: "https://radio-t.com/2", Count: 1, FirstTS: ts(22), LastTS: ts(22)}}, res)

	req = InfoRequest{Locator: store.Locator{SiteID: "radio-t"}, Limit: 1, Skip: 1}
	res, err = b.Info(req)
	assert.Nil(t, err)
	assert.Equal(t, []store.PostInfo{{URL: "https://radio-t.com", Count: 2, FirstTS: ts(22), LastTS: ts(23)}}, res)

	req = InfoRequest{Locator: store.Locator{SiteID: "bad"}, Limit: 1, Skip: 1}
	_, err = b.Info(req)
	assert.EqualError(t, err, `site "bad" not found`)
}

func TestBolt_FlagBlockedUser(t *testing.T) {

	b, teardown := prep(t)
	defer teardown()

	req := FlagRequest{Locator: store.Locator{SiteID: "radio-t"}, UserID: "user1"}
	val, err := b.Flag(req)
	assert.NoError(t, err)
	assert.False(t, val, "nothing blocked yet")

	req = FlagRequest{Flag: Blocked, Locator: store.Locator{SiteID: "radio-t"}, UserID: "user1", Update: FlagTrue}
	_, err = b.Flag(req)
	assert.NoError(t, err)
	val, err = b.Flag(FlagRequest{Flag: Blocked, Locator: store.Locator{SiteID: "radio-t"}, UserID: "user1"})
	assert.NoError(t, err)
	assert.True(t, val, "user1 blocked")

	req = FlagRequest{Flag: Blocked, Locator: store.Locator{SiteID: "radio-t"}, UserID: "user1", Update: FlagTrue}
	_, err = b.Flag(req)
	assert.NoError(t, err)
	val, err = b.Flag(FlagRequest{Flag: Blocked, Locator: store.Locator{SiteID: "radio-t"}, UserID: "user1"})
	assert.NoError(t, err)
	assert.True(t, val, "user1 still blocked")

	req = FlagRequest{Flag: Blocked, Locator: store.Locator{SiteID: "radio-t"}, UserID: "user1", Update: FlagFalse}
	_, err = b.Flag(req)
	assert.NoError(t, err)
	val, err = b.Flag(FlagRequest{Flag: Blocked, Locator: store.Locator{SiteID: "radio-t"}, UserID: "user1"})
	assert.NoError(t, err)
	assert.False(t, val, "user1 unblocked")

	req = FlagRequest{Flag: Blocked, Locator: store.Locator{SiteID: "bad"}, UserID: "user1", Update: FlagTrue}
	_, err = b.Flag(req)
	assert.EqualError(t, err, `site "bad" not found`)

	req = FlagRequest{Flag: Blocked, Locator: store.Locator{SiteID: "radio-t"}, UserID: "userX", Update: FlagTrue}
	_, err = b.Flag(req)
	assert.NoError(t, err, "non-existing user can't be blocked")

	req = FlagRequest{Flag: Blocked, Locator: store.Locator{SiteID: "radio-t-bad"}, UserID: "user1"}
	val, err = b.Flag(req)
	assert.NoError(t, err)
	assert.False(t, val, "nothing blocked on wrong site")
}

func TestBolt_FlagReadOnlyPost(t *testing.T) {

	b, teardown := prep(t)
	defer teardown()

	req := FlagRequest{Locator: store.Locator{SiteID: "radio-t", URL: "url-1"}, Flag: ReadOnly}
	val, err := b.Flag(req)
	assert.NoError(t, err)
	assert.False(t, val, "nothing ro")

	req = FlagRequest{Locator: store.Locator{SiteID: "radio-t", URL: "url-1"}, Flag: ReadOnly, Update: FlagTrue}
	val, err = b.Flag(req)
	assert.NoError(t, err)
	assert.Equal(t, true, val)
	req = FlagRequest{Locator: store.Locator{SiteID: "radio-t", URL: "url-1"}, Flag: ReadOnly}
	val, err = b.Flag(req)
	assert.NoError(t, err)
	assert.True(t, val, "url-1 ro")

	req = FlagRequest{Locator: store.Locator{SiteID: "radio-t", URL: "url-2"}, Flag: ReadOnly}
	val, err = b.Flag(req)
	assert.NoError(t, err)
	assert.False(t, val, "url-2 still writable")

	req = FlagRequest{Locator: store.Locator{SiteID: "radio-t", URL: "url-1"}, Flag: ReadOnly, Update: FlagFalse}
	_, err = b.Flag(req)
	assert.NoError(t, err)
	req = FlagRequest{Locator: store.Locator{SiteID: "radio-t", URL: "url-1"}, Flag: ReadOnly}
	val, err = b.Flag(req)
	assert.NoError(t, err)
	assert.False(t, val, "url-1 writable")

	req = FlagRequest{Locator: store.Locator{SiteID: "bad", URL: "url-1"}, Flag: ReadOnly, Update: FlagFalse}
	_, err = b.Flag(req)
	assert.EqualError(t, err, `site "bad" not found`)

	req = FlagRequest{Locator: store.Locator{SiteID: "radio-t-bad", URL: "url-1"}, Flag: ReadOnly}
	val, err = b.Flag(req)
	assert.NoError(t, err)
	assert.False(t, val, "nothing ro on wrong site")
}

func TestBolt_FlagVerified(t *testing.T) {

	b, teardown := prep(t)
	defer teardown()

	isVerified := func(site, user string) bool {
		req := FlagRequest{Flag: Verified, Locator: store.Locator{SiteID: site}, UserID: user}
		v, err := b.Flag(req)
		require.NoError(t, err)
		return v
	}

	setVerified := func(site, user string, status FlagStatus) error {
		req := FlagRequest{Flag: Verified, Locator: store.Locator{SiteID: site}, UserID: user, Update: status}
		_, err := b.Flag(req)
		return err
	}

	assert.False(t, isVerified("radio-t", "u1"), "nothing verified")

	assert.NoError(t, setVerified("radio-t", "u1", FlagTrue))
	assert.True(t, isVerified("radio-t", "u1"), "u1 verified")

	assert.False(t, isVerified("radio-t", "u2"), "u2 still not verified")
	assert.NoError(t, setVerified("radio-t", "u1", FlagFalse))
	assert.False(t, isVerified("radio-t", "u1"), "u1 not verified anymore")

	assert.EqualError(t, setVerified("bad", "u1", FlagTrue), `site "bad" not found`)
	assert.NoError(t, setVerified("radio-t", "u1xyz", FlagFalse))

	assert.False(t, isVerified("radio-t-bad", "u1"), "nothing verified on wrong site")

	assert.NoError(t, setVerified("radio-t", "u1", FlagTrue))
	assert.NoError(t, setVerified("radio-t", "u2", FlagTrue))
	assert.NoError(t, setVerified("radio-t", "u3", FlagFalse))
}

func TestBolt_FlagListVerified(t *testing.T) {

	b, teardown := prep(t)
	defer teardown()

	toIDs := func(inp []interface{}) (res []string) {
		res = make([]string, len(inp))
		for i, v := range inp {
			vv, ok := v.(string)
			require.True(t, ok)
			res[i] = vv
		}
		return res
	}

	setVerified := func(site, user string, status FlagStatus) error {
		req := FlagRequest{Flag: Verified, Locator: store.Locator{SiteID: site}, UserID: user, Update: status}
		_, err := b.Flag(req)
		return err
	}

	ids, err := b.ListFlags(FlagRequest{Flag: Verified, Locator: store.Locator{SiteID: "radio-t"}})
	assert.NoError(t, err)
	assert.Equal(t, []string{}, toIDs(ids), "verified list empty")

	assert.NoError(t, setVerified("radio-t", "u1", FlagTrue))
	assert.NoError(t, setVerified("radio-t", "u2", FlagTrue))
	ids, err = b.ListFlags(FlagRequest{Flag: Verified, Locator: store.Locator{SiteID: "radio-t"}})
	assert.NoError(t, err)
	assert.Equal(t, []string{"u1", "u2"}, toIDs(ids), "verified 2 ids")

	_, err = b.ListFlags(FlagRequest{Flag: Verified, Locator: store.Locator{SiteID: "radio-t-bad"}})
	assert.Error(t, err, "site \"radio-t-bad\" not found", "fail on wrong site")
}

func TestBolt_FlagListBlocked(t *testing.T) {

	b, teardown := prep(t)
	defer teardown()

	setBlocked := func(site, user string, status FlagStatus, ttl time.Duration) error {
		req := FlagRequest{Flag: Blocked, Locator: store.Locator{SiteID: site}, UserID: user, Update: status, TTL: ttl}
		_, err := b.Flag(req)
		return err
	}

	toBlocked := func(inp []interface{}) (res []store.BlockedUser) {
		res = make([]store.BlockedUser, len(inp))
		for i, v := range inp {
			vv, ok := v.(store.BlockedUser)
			require.True(t, ok)
			res[i] = vv
		}
		return res
	}
	assert.NoError(t, setBlocked("radio-t", "user1", FlagTrue, 0))
	assert.NoError(t, setBlocked("radio-t", "user2", FlagTrue, 150*time.Millisecond))
	assert.NoError(t, setBlocked("radio-t", "user3", FlagFalse, 0))

	vv, err := b.ListFlags(FlagRequest{Flag: Blocked, Locator: store.Locator{SiteID: "radio-t"}})
	assert.NoError(t, err)

	blockedList := toBlocked(vv)
	assert.Equal(t, 2, len(blockedList))
	assert.Equal(t, "user1", blockedList[0].ID)
	assert.Equal(t, "user2", blockedList[1].ID)
	t.Logf("%+v", blockedList)

	// check block expiration
	time.Sleep(150 * time.Millisecond)
	vv, err = b.ListFlags(FlagRequest{Flag: Blocked, Locator: store.Locator{SiteID: "radio-t"}})
	assert.NoError(t, err)
	blockedList = toBlocked(vv)
	assert.Equal(t, 1, len(blockedList))
	assert.Equal(t, "user1", blockedList[0].ID)

	_, err = b.ListFlags(FlagRequest{Flag: Blocked, Locator: store.Locator{SiteID: "bad"}})
	assert.EqualError(t, err, `site "bad" not found`)

}

func TestBoltDB_UserDetail(t *testing.T) {

	b, teardown := prep(t)
	defer teardown()

<<<<<<< HEAD
	bucket, err := b.userDetailsBucket(nil, "bad_detail")
	assert.EqualError(t, err, "unsupported detail bad_detail")
	assert.Nil(t, bucket)

	for _, detail := range []UserDetail{Email} {
		readDetail := func(site, user string) string {
			req := UserDetailRequest{Detail: detail, Locator: store.Locator{SiteID: site}, UserID: user}
			v, err := b.UserDetail(req)
			require.NoError(t, err)
			return v
		}

		setDetail := func(site, user string, value string, delete bool) error {
			req := UserDetailRequest{Detail: detail, Locator: store.Locator{SiteID: site}, UserID: user, Update: value, Delete: delete}
			_, err := b.UserDetail(req)
			return err
		}

		assert.Equal(t, "", readDetail("radio-t", "u1"), "no %s set yet", detail)

		assert.NoError(t, setDetail("radio-t", "u1", "value1", false))
		assert.Equal(t, "value1", readDetail("radio-t", "u1"), "u1 %s set", detail)

		assert.Equal(t, "", readDetail("radio-t", "u2"), "u2 still don't have %s set", detail)
		assert.NoError(t, setDetail("radio-t", "u1", "", true))
		assert.Equal(t, "", readDetail("radio-t", "u1"), "u1 %s is not set anymore", detail)

		assert.EqualError(t, setDetail("bad", "u1", "value2", false), `site "bad" not found`)
		assert.NoError(t, setDetail("radio-t", "u1xyz", "", true))

		assert.Equal(t, "", readDetail("radio-t-bad", "u1"), "nothing verified on wrong site")

		assert.NoError(t, setDetail("radio-t", "u1", "value3", false))
		assert.EqualError(t, setDetail("radio-t", "u2", "value4", true), "Both Delete and Update are set, pick one")
		assert.NoError(t, setDetail("radio-t", "u3", "", false))
	}
	v, err := b.UserDetail(UserDetailRequest{Update: "new_value"})
	require.EqualError(t, err, "UserID is not set")
	require.Equal(t, "", v)
	v, err = b.UserDetail(UserDetailRequest{})
	require.NoError(t, err, "Unset UserID results in empty response")
	require.Equal(t, "", v)
=======
	// add to entries to DB before we start
	result, err := b.UserDetail(UserDetailRequest{Locator: store.Locator{SiteID: "radio-t"}, UserID: "u1", Detail: UserEmail, Update: "test@example.com"})
	assert.NoError(t, err, "No error inserting entry expected")
	assert.ElementsMatch(t, []UserDetailEntry{{UserID: "u1", Email: "test@example.com"}}, result)
	result, err = b.UserDetail(UserDetailRequest{Locator: store.Locator{SiteID: "radio-t"}, UserID: "u2", Detail: UserEmail, Update: "other@example.com"})
	assert.NoError(t, err, "No error inserting entry expected")
	assert.ElementsMatch(t, []UserDetailEntry{{UserID: "u2", Email: "other@example.com"}}, result)

	// stateless tests without changing the state we set up before
	var testData = []struct {
		req      UserDetailRequest
		error    string
		expected []UserDetailEntry
	}{
		{req: UserDetailRequest{Locator: store.Locator{SiteID: "radio-t"}, UserID: "u1", Detail: UserEmail},
			expected: []UserDetailEntry{{UserID: "u1", Email: "test@example.com"}}},
		{req: UserDetailRequest{Locator: store.Locator{SiteID: "bad"}, UserID: "u1", Detail: UserEmail},
			error: `site "bad" not found`},
		{req: UserDetailRequest{Locator: store.Locator{SiteID: "radio-t"}, UserID: "u1xyz", Detail: UserEmail}},
		{req: UserDetailRequest{Detail: UserEmail, Update: "new_value"},
			error: `userid cannot be empty in request for single detail`},
		{req: UserDetailRequest{Detail: UserDetail("bad")},
			error: `unsupported detail "bad"`},
		{req: UserDetailRequest{Update: "not_relevant", Detail: AllUserDetails},
			error: `unsupported request with userdetail all`},
		{req: UserDetailRequest{Locator: store.Locator{SiteID: "bad"}, Detail: AllUserDetails},
			error: `site "bad" not found`},
		{req: UserDetailRequest{Locator: store.Locator{SiteID: "radio-t"}, Detail: AllUserDetails},
			expected: []UserDetailEntry{{UserID: "u1", Email: "test@example.com"}, {UserID: "u2", Email: "other@example.com"}}},
	}

	for i, x := range testData {
		result, err := b.UserDetail(x.req)
		if x.error != "" {
			assert.EqualError(t, err, x.error, "Error should match expected for case %d", i)
		} else {
			assert.NoError(t, err, "Error is not expected expected for case %d", i)
		}
		assert.ElementsMatch(t, x.expected, result, "Result should match expected for case %d", i)
	}
>>>>>>> ddd466ec
}

func TestBolt_DeleteComment(t *testing.T) {

	b, teardown := prep(t)
	defer teardown()

	reqReq := FindRequest{Locator: store.Locator{URL: "https://radio-t.com", SiteID: "radio-t"}, Sort: "time"}
	res, err := b.Find(reqReq)
	assert.NoError(t, err)
	assert.Equal(t, 2, len(res), "initially 2 comments")

	count, err := b.Count(reqReq)
	require.NoError(t, err)
	assert.Equal(t, 2, count, "count=2 initially")

	delReq := DeleteRequest{Locator: store.Locator{URL: "https://radio-t.com", SiteID: "radio-t"},
		CommentID: res[0].ID, DeleteMode: store.SoftDelete}

	err = b.Delete(delReq)
	assert.NoError(t, err)

	res, err = b.Find(reqReq)
	assert.NoError(t, err)
	assert.Equal(t, 2, len(res))
	assert.Equal(t, "", res[0].Text)
	assert.True(t, res[0].Deleted, "marked deleted")
	assert.Equal(t, store.User{Name: "user name", ID: "user1", Picture: "", Admin: false, Blocked: false, IP: ""}, res[0].User)

	assert.Equal(t, "some text2", res[1].Text)
	assert.False(t, res[1].Deleted)

	comments, err := b.Find(FindRequest{Locator: store.Locator{SiteID: "radio-t"}, Limit: 10})
	assert.NoError(t, err)
	assert.Equal(t, 1, len(comments), "1 in last, 1 removed")

	count, err = b.Count(reqReq)
	require.NoError(t, err)
	assert.Equal(t, 1, count)

	delReq.CommentID = "123456"
	err = b.Delete(delReq)
	assert.NotNil(t, err)

	delReq.Locator.SiteID = "bad"
	delReq.CommentID = res[0].ID
	err = b.Delete(delReq)
	assert.EqualError(t, err, `site "bad" not found`)

	delReq.Locator = store.Locator{URL: "https://radio-t.com/bad", SiteID: "radio-t"}
	err = b.Delete(delReq)
	assert.EqualError(t, err, `no bucket https://radio-t.com/bad in store`)
}

func TestBolt_DeleteHard(t *testing.T) {

	b, teardown := prep(t)
	defer teardown()

	reqReq := FindRequest{Locator: store.Locator{URL: "https://radio-t.com", SiteID: "radio-t"}, Sort: "time"}
	res, err := b.Find(reqReq)
	assert.NoError(t, err)
	assert.Equal(t, 2, len(res), "initially 2 comments")

	delReq := DeleteRequest{Locator: store.Locator{URL: "https://radio-t.com", SiteID: "radio-t"},
		CommentID: res[0].ID, DeleteMode: store.HardDelete}
	err = b.Delete(delReq)
	assert.NoError(t, err)

	res, err = b.Find(reqReq)
	assert.NoError(t, err)
	assert.Equal(t, 2, len(res))
	assert.Equal(t, "", res[0].Text)
	assert.True(t, res[0].Deleted, "marked deleted")
	assert.Equal(t, store.User{Name: "deleted", ID: "deleted", Picture: "", Admin: false, Blocked: false, IP: ""}, res[0].User)
}

func TestBolt_DeleteAll(t *testing.T) {

	b, teardown := prep(t)
	defer teardown()

	delReq := DeleteRequest{Locator: store.Locator{SiteID: "radio-t"}}
	err := b.Delete(delReq)
	assert.NoError(t, err)

	comments, err := b.Find(FindRequest{Locator: store.Locator{SiteID: "radio-t"}, Limit: 10})
	assert.NoError(t, err)
	assert.Equal(t, 0, len(comments), "nothing left")

	delReq = DeleteRequest{Locator: store.Locator{SiteID: "bad"}}
	err = b.Delete(delReq)
	assert.EqualError(t, err, `site "bad" not found`)
}

func TestBolt_DeleteUserDetail(t *testing.T) {
	var (
		createUser = UserDetailRequest{Locator: store.Locator{SiteID: "radio-t"}, UserID: "user1", Detail: UserEmail, Update: "value1"}
		readUser   = UserDetailRequest{Locator: store.Locator{SiteID: "radio-t"}, UserID: "user1", Detail: UserEmail}
		emailSet   = []UserDetailEntry{{UserID: "user1", Email: "value1"}}
	)

	b, teardown := prep(t)
	defer teardown()

	var testData = []struct {
		delReq    DeleteRequest
		detailReq UserDetailRequest
		expected  []UserDetailEntry
		err       string
	}{
		{delReq: DeleteRequest{Locator: store.Locator{SiteID: "radio-t"}, UserID: "user1", UserDetail: UserEmail},
			detailReq: createUser, expected: emailSet},
		{delReq: DeleteRequest{Locator: store.Locator{SiteID: "bad"}, UserID: "user1", UserDetail: UserEmail},
			detailReq: readUser, expected: emailSet, err: `site "bad" not found`},
		{delReq: DeleteRequest{Locator: store.Locator{SiteID: "radio-t"}, UserID: "user1", UserDetail: UserEmail},
			detailReq: readUser},
		{delReq: DeleteRequest{Locator: store.Locator{SiteID: "radio-t"}, UserID: "user1", UserDetail: AllUserDetails},
			detailReq: createUser, expected: emailSet},
		{delReq: DeleteRequest{Locator: store.Locator{SiteID: "radio-t"}, UserID: "user1", UserDetail: AllUserDetails},
			detailReq: readUser},
	}

	for i, x := range testData {
		err := b.Delete(x.delReq)
		if x.err == "" {
			require.NoError(t, err, "delete request #%d error", i)
		} else {
			require.EqualError(t, err, x.err, "delete request #%d error", i)
		}

		val, err := b.UserDetail(x.detailReq)
		require.NoError(t, err, "user request #%d error", i)
		require.Equal(t, x.expected, val, "user request #%d result", i)
	}
}

func TestBoltAdmin_DeleteUserHard(t *testing.T) {

	b, teardown := prep(t)
	defer teardown()

	err := b.Delete(DeleteRequest{Locator: store.Locator{SiteID: "radio-t"}, UserID: "user1", DeleteMode: store.HardDelete})
	require.NoError(t, err)

	comments, err := b.Find(FindRequest{Locator: store.Locator{SiteID: "radio-t", URL: "https://radio-t.com"}, Sort: "time"})
	assert.NoError(t, err)
	assert.Equal(t, 2, len(comments), "2 comments with deleted info")
	assert.Equal(t, store.User{Name: "deleted", ID: "deleted", Picture: "", Admin: false, Blocked: false, IP: ""}, comments[0].User)
	assert.Equal(t, store.User{Name: "deleted", ID: "deleted", Picture: "", Admin: false, Blocked: false, IP: ""}, comments[1].User)

	c, err := b.Count(FindRequest{Locator: store.Locator{SiteID: "radio-t", URL: "https://radio-t.com"}})
	assert.NoError(t, err)
	assert.Equal(t, 0, c, "0 count")

	_, err = b.Find(FindRequest{Locator: store.Locator{SiteID: "radio-t"}, UserID: "user1", Limit: 5})
	assert.EqualError(t, err, "no comments for user user1 in store")

	comments, err = b.Find(FindRequest{Locator: store.Locator{SiteID: "radio-t"}, Sort: "time"})
	assert.Nil(t, err)
	assert.Equal(t, 0, len(comments), "nothing left")

	err = b.Delete(DeleteRequest{Locator: store.Locator{SiteID: "radio-t-bad"}, UserID: "user1"})
	assert.EqualError(t, err, `site "radio-t-bad" not found`)
}

func TestBoltAdmin_DeleteUserSoft(t *testing.T) {

	b, teardown := prep(t)
	defer teardown()

	err := b.Delete(DeleteRequest{Locator: store.Locator{SiteID: "radio-t"}, UserID: "user1", DeleteMode: store.SoftDelete})
	require.NoError(t, err)

	comments, err := b.Find(FindRequest{Locator: store.Locator{SiteID: "radio-t", URL: "https://radio-t.com"}, Sort: "time"})
	assert.NoError(t, err)
	assert.Equal(t, 2, len(comments), "2 comments with deleted info")
	assert.Equal(t, store.User{Name: "user name", ID: "user1", Picture: "", Admin: false, Blocked: false, IP: ""}, comments[0].User)
	assert.Equal(t, store.User{Name: "user name", ID: "user1", Picture: "", Admin: false, Blocked: false, IP: ""}, comments[1].User)

	c, err := b.Count(FindRequest{Locator: store.Locator{SiteID: "radio-t", URL: "https://radio-t.com"}})
	assert.NoError(t, err)
	assert.Equal(t, 0, c, "0 count")

	comments, err = b.Find(FindRequest{Locator: store.Locator{SiteID: "radio-t"}, UserID: "user1", Limit: 5})
	assert.NoError(t, err, "no comments for user user1 in store")
	assert.Equal(t, 2, len(comments), "2 comments with deleted info")
	assert.True(t, comments[0].Deleted)
	assert.True(t, comments[1].Deleted)
	assert.Equal(t, "", comments[0].Text)
	assert.Equal(t, "", comments[1].Text)

	comments, err = b.Find(FindRequest{Locator: store.Locator{SiteID: "radio-t"}, Sort: "time"})
	assert.NoError(t, err)
	assert.Equal(t, 0, len(comments), "nothing left")

	err = b.Delete(DeleteRequest{Locator: store.Locator{SiteID: "radio-t-bad"}, UserID: "user1"})
	assert.EqualError(t, err, `site "radio-t-bad" not found`)
}

func TestBoltDB_ref(t *testing.T) {
	b := BoltDB{}
	comment := store.Comment{
		ID:        "12345",
		Text:      `some text, <a href="http://radio-t.com">link</a>`,
		Timestamp: time.Date(2017, 12, 20, 15, 18, 22, 0, time.Local),
		Locator:   store.Locator{URL: "https://radio-t.com/2", SiteID: "radio-t"},
		User:      store.User{ID: "user1", Name: "user name"},
	}
	res := b.makeRef(comment)
	assert.Equal(t, "https://radio-t.com/2!!12345", string(res))

	url, id, err := b.parseRef([]byte("https://radio-t.com/2!!12345"))
	assert.NoError(t, err)
	assert.Equal(t, "https://radio-t.com/2", url)
	assert.Equal(t, "12345", id)

	_, _, err = b.parseRef([]byte("https://radio-t.com/2"))
	assert.NotNil(t, err)
}

func TestBoltDB_NewFailed(t *testing.T) {
	_, err := NewBoltDB(bolt.Options{}, BoltSite{FileName: "/tmp/no-such-place/tmp.db", SiteID: "radio-t"})
	assert.EqualError(t, err, "failed to make boltdb for /tmp/no-such-place/tmp.db: open /tmp/no-such-place/tmp.db: no such file or directory")
}

// makes new boltdb, put two records
func prep(t *testing.T) (b *BoltDB, teardown func()) {
	_ = os.Remove(testDb)

	boltStore, err := NewBoltDB(bolt.Options{}, BoltSite{FileName: testDb, SiteID: "radio-t"})
	assert.Nil(t, err)
	b = boltStore

	comment := store.Comment{
		ID:        "id-1",
		Text:      `some text, <a href="http://radio-t.com">link</a>`,
		Timestamp: time.Date(2017, 12, 20, 15, 18, 22, 0, time.Local),
		Locator:   store.Locator{URL: "https://radio-t.com", SiteID: "radio-t"},
		User:      store.User{ID: "user1", Name: "user name"},
	}
	_, err = b.Create(comment)
	assert.Nil(t, err)

	comment = store.Comment{
		ID:        "id-2",
		Text:      "some text2",
		Timestamp: time.Date(2017, 12, 20, 15, 18, 23, 0, time.Local),
		Locator:   store.Locator{URL: "https://radio-t.com", SiteID: "radio-t"},
		User:      store.User{ID: "user1", Name: "user name"},
	}
	_, err = b.Create(comment)
	assert.Nil(t, err)

	teardown = func() {
		require.NoError(t, b.Close())
		_ = os.Remove(testDb)
	}
	return b, teardown
}

func getReq(locator store.Locator, commentID string) GetRequest {
	return GetRequest{
		Locator:   locator,
		CommentID: commentID,
	}
}<|MERGE_RESOLUTION|>--- conflicted
+++ resolved
@@ -625,50 +625,6 @@
 	b, teardown := prep(t)
 	defer teardown()
 
-<<<<<<< HEAD
-	bucket, err := b.userDetailsBucket(nil, "bad_detail")
-	assert.EqualError(t, err, "unsupported detail bad_detail")
-	assert.Nil(t, bucket)
-
-	for _, detail := range []UserDetail{Email} {
-		readDetail := func(site, user string) string {
-			req := UserDetailRequest{Detail: detail, Locator: store.Locator{SiteID: site}, UserID: user}
-			v, err := b.UserDetail(req)
-			require.NoError(t, err)
-			return v
-		}
-
-		setDetail := func(site, user string, value string, delete bool) error {
-			req := UserDetailRequest{Detail: detail, Locator: store.Locator{SiteID: site}, UserID: user, Update: value, Delete: delete}
-			_, err := b.UserDetail(req)
-			return err
-		}
-
-		assert.Equal(t, "", readDetail("radio-t", "u1"), "no %s set yet", detail)
-
-		assert.NoError(t, setDetail("radio-t", "u1", "value1", false))
-		assert.Equal(t, "value1", readDetail("radio-t", "u1"), "u1 %s set", detail)
-
-		assert.Equal(t, "", readDetail("radio-t", "u2"), "u2 still don't have %s set", detail)
-		assert.NoError(t, setDetail("radio-t", "u1", "", true))
-		assert.Equal(t, "", readDetail("radio-t", "u1"), "u1 %s is not set anymore", detail)
-
-		assert.EqualError(t, setDetail("bad", "u1", "value2", false), `site "bad" not found`)
-		assert.NoError(t, setDetail("radio-t", "u1xyz", "", true))
-
-		assert.Equal(t, "", readDetail("radio-t-bad", "u1"), "nothing verified on wrong site")
-
-		assert.NoError(t, setDetail("radio-t", "u1", "value3", false))
-		assert.EqualError(t, setDetail("radio-t", "u2", "value4", true), "Both Delete and Update are set, pick one")
-		assert.NoError(t, setDetail("radio-t", "u3", "", false))
-	}
-	v, err := b.UserDetail(UserDetailRequest{Update: "new_value"})
-	require.EqualError(t, err, "UserID is not set")
-	require.Equal(t, "", v)
-	v, err = b.UserDetail(UserDetailRequest{})
-	require.NoError(t, err, "Unset UserID results in empty response")
-	require.Equal(t, "", v)
-=======
 	// add to entries to DB before we start
 	result, err := b.UserDetail(UserDetailRequest{Locator: store.Locator{SiteID: "radio-t"}, UserID: "u1", Detail: UserEmail, Update: "test@example.com"})
 	assert.NoError(t, err, "No error inserting entry expected")
@@ -709,7 +665,6 @@
 		}
 		assert.ElementsMatch(t, x.expected, result, "Result should match expected for case %d", i)
 	}
->>>>>>> ddd466ec
 }
 
 func TestBolt_DeleteComment(t *testing.T) {

package engine

// Package engine defines interfaces each supported storage should implement.
// Includes default implementation with boltdb

import (
	"sort"
	"strings"
	"time"

	"github.com/umputun/remark/backend/app/store"
)

// NOTE: mockery works from linked to go-path and with GOFLAGS='-mod=vendor' go generate
//go:generate sh -c "mockery -inpkg -name Interface -print > /tmp/engine-mock.tmp && mv /tmp/engine-mock.tmp engine_mock.go"

// Interface defines methods provided by low-level storage engine
type Interface interface {
<<<<<<< HEAD
	Create(comment store.Comment) (commentID string, err error) // create new comment, avoid dups by id
	Update(comment store.Comment) error                         // update comment, mutable parts only
	Get(req GetRequest) (store.Comment, error)                  // get comment by id
	Find(req FindRequest) ([]store.Comment, error)              // find comments for locator or site
	Info(req InfoRequest) ([]store.PostInfo, error)             // get post(s) meta info
	Count(req FindRequest) (int, error)                         // get count for post or user
	Delete(req DeleteRequest) error                             // delete post(s) by id or by userID
	Flag(req FlagRequest) (bool, error)                         // set and get flags
	ListFlags(req FlagRequest) ([]interface{}, error)           // get list of flagged keys, like blocked & verified user
	UserDetail(req UserDetailRequest) (string, error)           // set and get user details
	Close() error                                               // close storage engine
=======
	Create(comment store.Comment) (commentID string, err error)  // create new comment, avoid dups by id
	Update(comment store.Comment) error                          // update comment, mutable parts only
	Get(req GetRequest) (store.Comment, error)                   // get comment by id
	Find(req FindRequest) ([]store.Comment, error)               // find comments for locator or site
	Info(req InfoRequest) ([]store.PostInfo, error)              // get post(s) meta info
	Count(req FindRequest) (int, error)                          // get count for post or user
	Delete(req DeleteRequest) error                              // Delete post(s), user, comment, user details, or everything
	Flag(req FlagRequest) (bool, error)                          // set and get flags
	ListFlags(req FlagRequest) ([]interface{}, error)            // get list of flagged keys, like blocked & verified user
	UserDetail(req UserDetailRequest) ([]UserDetailEntry, error) // sets or gets single detail value, or gets all details for requested site.
	// UserDetail returns list even for single entry request is a compromise in order to have both single detail getting and setting
	// and all site's details listing under the same function (and not to extend interface by two separate functions).
	Close() error // close storage engine
>>>>>>> ddd466ec
}

// GetRequest is the input for Get func
type GetRequest struct {
	Locator   store.Locator `json:"locator"`
	CommentID string        `json:"comment_id"`
}

// FindRequest is the input for all find operations
type FindRequest struct {
	Locator store.Locator `json:"locator"`           // lack of URL means site operation
	UserID  string        `json:"user_id,omitempty"` // presence of UserID treated as user-related find
	Sort    string        `json:"sort,omitempty"`    // sort order with +/-field syntax
	Since   time.Time     `json:"since,omitempty"`   // time limit for found results
	Limit   int           `json:"limit,omitempty"`
	Skip    int           `json:"skip,omitempty"`
}

// InfoRequest is the input of Info operation used to get meta data about posts
type InfoRequest struct {
	Locator     store.Locator `json:"locator"`
	Limit       int           `json:"limit,omitempty"`
	Skip        int           `json:"skip,omitempty"`
	ReadOnlyAge int           `json:"ro_age,omitempty"`
}

// DeleteRequest is the input for all delete operations (comments, sites, users)
type DeleteRequest struct {
	Locator    store.Locator    `json:"locator"` // lack of URL means site operation
	CommentID  string           `json:"comment_id,omitempty"`
	UserID     string           `json:"user_id,omitempty"`
	UserDetail UserDetail       `json:"user_detail,omitempty"`
	DeleteMode store.DeleteMode `json:"del_mode"`
}

// Flag defines type of binary attribute
type Flag string

// FlagStatus represents values of the flag update
type FlagStatus int

// enum of update values
const (
	FlagNonSet FlagStatus = 0
	FlagTrue   FlagStatus = 1
	FlagFalse  FlagStatus = -1
)

// Enum of all flags and details
const (
	ReadOnly = Flag("readonly")
	Verified = Flag("verified")
	Blocked  = Flag("blocked")
	Email    = UserDetail("email")
)
const (
	// All possible user details
	UserEmail      = UserDetail("email")
	AllUserDetails = UserDetail("all") // used for listing and deletion requests
)

// FlagRequest is the input for both get/set for flags, like blocked, verified and so on
type FlagRequest struct {
	Flag    Flag          `json:"flag"`              // flag type
	Locator store.Locator `json:"locator"`           // post locator
	UserID  string        `json:"user_id,omitempty"` // for flags setting user status
	Update  FlagStatus    `json:"update,omitempty"`  // if FlagNonSet it will be get op, if set will set the value
	TTL     time.Duration `json:"ttl,omitempty"`     // ttl for time-sensitive flags only, like blocked for some period
}

// UserDetail defines name of the user detail
type UserDetail string

<<<<<<< HEAD
=======
// UserDetailEntry contains single user details entry
type UserDetailEntry struct {
	UserID string `json:"user_id"`         // duplicate user's id to use this structure not only embedded but separately
	Email  string `json:"email,omitempty"` // UserEmail
}

>>>>>>> ddd466ec
// UserDetailRequest is the input for both get/set for details, like email
type UserDetailRequest struct {
	Detail  UserDetail    `json:"detail"`           // detail name
	Locator store.Locator `json:"locator"`          // post locator
	UserID  string        `json:"user_id"`          // user id for get\set
	Update  string        `json:"update,omitempty"` // update value
<<<<<<< HEAD
	Delete  bool          `json:"delete,omitempty"` // update value
=======
>>>>>>> ddd466ec
}

const (
	// limits
	lastLimit = 1000
	userLimit = 500
)

// SortComments is for engines can't sort data internally
func SortComments(comments []store.Comment, sortFld string) []store.Comment {
	sort.Slice(comments, func(i, j int) bool {
		switch sortFld {
		case "+time", "-time", "time", "+active", "-active", "active":
			if strings.HasPrefix(sortFld, "-") {
				return comments[i].Timestamp.After(comments[j].Timestamp)
			}
			return comments[i].Timestamp.Before(comments[j].Timestamp)

		case "+score", "-score", "score":
			if strings.HasPrefix(sortFld, "-") {
				if comments[i].Score == comments[j].Score {
					return comments[i].Timestamp.Before(comments[j].Timestamp)
				}
				return comments[i].Score > comments[j].Score
			}
			if comments[i].Score == comments[j].Score {
				return comments[i].Timestamp.Before(comments[j].Timestamp)
			}
			return comments[i].Score < comments[j].Score

		case "+controversy", "-controversy", "controversy":
			if strings.HasPrefix(sortFld, "-") {
				if comments[i].Controversy == comments[j].Controversy {
					return comments[i].Timestamp.Before(comments[j].Timestamp)
				}
				return comments[i].Controversy > comments[j].Controversy
			}
			if comments[i].Controversy == comments[j].Controversy {
				return comments[i].Timestamp.Before(comments[j].Timestamp)
			}
			return comments[i].Controversy < comments[j].Controversy

		default:
			return comments[i].Timestamp.Before(comments[j].Timestamp)
		}
	})
	return comments
}<|MERGE_RESOLUTION|>--- conflicted
+++ resolved
@@ -16,19 +16,6 @@
 
 // Interface defines methods provided by low-level storage engine
 type Interface interface {
-<<<<<<< HEAD
-	Create(comment store.Comment) (commentID string, err error) // create new comment, avoid dups by id
-	Update(comment store.Comment) error                         // update comment, mutable parts only
-	Get(req GetRequest) (store.Comment, error)                  // get comment by id
-	Find(req FindRequest) ([]store.Comment, error)              // find comments for locator or site
-	Info(req InfoRequest) ([]store.PostInfo, error)             // get post(s) meta info
-	Count(req FindRequest) (int, error)                         // get count for post or user
-	Delete(req DeleteRequest) error                             // delete post(s) by id or by userID
-	Flag(req FlagRequest) (bool, error)                         // set and get flags
-	ListFlags(req FlagRequest) ([]interface{}, error)           // get list of flagged keys, like blocked & verified user
-	UserDetail(req UserDetailRequest) (string, error)           // set and get user details
-	Close() error                                               // close storage engine
-=======
 	Create(comment store.Comment) (commentID string, err error)  // create new comment, avoid dups by id
 	Update(comment store.Comment) error                          // update comment, mutable parts only
 	Get(req GetRequest) (store.Comment, error)                   // get comment by id
@@ -42,7 +29,6 @@
 	// UserDetail returns list even for single entry request is a compromise in order to have both single detail getting and setting
 	// and all site's details listing under the same function (and not to extend interface by two separate functions).
 	Close() error // close storage engine
->>>>>>> ddd466ec
 }
 
 // GetRequest is the input for Get func
@@ -91,12 +77,11 @@
 	FlagFalse  FlagStatus = -1
 )
 
-// Enum of all flags and details
+// Enum of all flags
 const (
 	ReadOnly = Flag("readonly")
 	Verified = Flag("verified")
 	Blocked  = Flag("blocked")
-	Email    = UserDetail("email")
 )
 const (
 	// All possible user details
@@ -116,25 +101,18 @@
 // UserDetail defines name of the user detail
 type UserDetail string
 
-<<<<<<< HEAD
-=======
 // UserDetailEntry contains single user details entry
 type UserDetailEntry struct {
 	UserID string `json:"user_id"`         // duplicate user's id to use this structure not only embedded but separately
 	Email  string `json:"email,omitempty"` // UserEmail
 }
 
->>>>>>> ddd466ec
 // UserDetailRequest is the input for both get/set for details, like email
 type UserDetailRequest struct {
 	Detail  UserDetail    `json:"detail"`           // detail name
 	Locator store.Locator `json:"locator"`          // post locator
 	UserID  string        `json:"user_id"`          // user id for get\set
 	Update  string        `json:"update,omitempty"` // update value
-<<<<<<< HEAD
-	Delete  bool          `json:"delete,omitempty"` // update value
-=======
->>>>>>> ddd466ec
 }
 
 const (

/*
 * Copyright 2019 Umputun. All rights reserved.
 * Use of this source code is governed by a MIT-style
 * license that can be found in the LICENSE file.
 */

package accessor

import (
	"fmt"
	"sort"
	"strings"
	"testing"
	"time"

	"github.com/stretchr/testify/assert"
	"github.com/stretchr/testify/require"

	"github.com/umputun/remark/backend/app/store"
	"github.com/umputun/remark/backend/app/store/engine"
)

func TestMemData_CreateAndFind(t *testing.T) {
	m := prepMem(t) // adds two comments

	req := engine.FindRequest{Locator: store.Locator{URL: "https://radio-t.com", SiteID: "radio-t"}, Sort: "time"}
	res, err := m.Find(req)
	assert.NoError(t, err)
	require.Equal(t, 2, len(res))
	assert.Equal(t, `some text, <a href="http://radio-t.com">link</a>`, res[0].Text)
	assert.Equal(t, "user1", res[0].User.ID)

	_, err = m.Create(store.Comment{ID: res[0].ID, Locator: store.Locator{URL: "https://radio-t.com", SiteID: "radio-t"}})
	require.NotNil(t, err)
	assert.True(t, strings.Contains(err.Error(), "dup key"), err.Error())

	id, err := m.Create(store.Comment{ID: "id-3", Locator: store.Locator{URL: "https://radio-t2.com", SiteID: "radio-t2"}})
	require.NoError(t, err)
	assert.Equal(t, "id-3", id)
	req = engine.FindRequest{Locator: store.Locator{URL: "https://radio-t2.com", SiteID: "radio-t2"}, Sort: "time"}
	res, err = m.Find(req)
	assert.NoError(t, err)
	require.Equal(t, 1, len(res))
}

func TestMemData_CreateFailedReadOnly(t *testing.T) {
	b := prepMem(t)
	comment := store.Comment{
		ID:        "id-ro",
		Text:      `some text, <a href="http://radio-t.com">link</a>`,
		Timestamp: time.Date(2017, 12, 20, 15, 18, 22, 0, time.Local),
		Locator:   store.Locator{URL: "https://radio-t.com/ro", SiteID: "radio-t"},
		User:      store.User{ID: "user1", Name: "user name"},
	}

	flagReq := engine.FlagRequest{Locator: comment.Locator, Flag: engine.ReadOnly, Update: engine.FlagTrue}
	v, err := b.Flag(flagReq)
	require.NoError(t, err)
	assert.Equal(t, true, v)

	_, err = b.Create(comment)
	assert.NotNil(t, err)
	assert.Equal(t, "post https://radio-t.com/ro is read-only", err.Error())

	flagReq = engine.FlagRequest{Locator: comment.Locator, Flag: engine.ReadOnly, Update: engine.FlagFalse}
	v, err = b.Flag(flagReq)
	require.NoError(t, err)
	assert.Equal(t, false, v)

	_, err = b.Create(comment)
	assert.NoError(t, err)
}

func TestMemData_Get(t *testing.T) {
	b := prepMem(t)
	req := engine.FindRequest{Locator: store.Locator{URL: "https://radio-t.com", SiteID: "radio-t"}, Sort: "time"}
	res, err := b.Find(req)
	assert.NoError(t, err)
	require.Equal(t, 2, len(res), "2 records initially")

	comment, err := b.Get(getReq(store.Locator{URL: "https://radio-t.com", SiteID: "radio-t"}, res[1].ID))
	assert.NoError(t, err)
	assert.Equal(t, "some text2", comment.Text)

	_, err = b.Get(getReq(store.Locator{URL: "https://radio-t.com", SiteID: "radio-t"}, "1234567"))
	assert.EqualError(t, err, `not found`)

	_, err = b.Get(getReq(store.Locator{URL: "https://radio-t.com", SiteID: "bad"}, res[1].ID))
	assert.EqualError(t, err, `not found`)
}

func TestMemData_Update(t *testing.T) {
	b := prepMem(t)
	req := engine.FindRequest{Locator: store.Locator{URL: "https://radio-t.com", SiteID: "radio-t"}, Sort: "time"}
	res, err := b.Find(req)
	assert.NoError(t, err)
	require.Equal(t, 2, len(res), "2 records initially")

	comment := res[0]
	comment.Text = "abc 123"
	comment.Score = 100
	err = b.Update(comment)
	assert.NoError(t, err)

	comment, err = b.Get(getReq(store.Locator{URL: "https://radio-t.com", SiteID: "radio-t"}, res[0].ID))
	assert.NoError(t, err)
	assert.Equal(t, "abc 123", comment.Text)
	assert.Equal(t, res[0].ID, comment.ID)
	assert.Equal(t, 100, comment.Score)

	comment.Locator.SiteID = "bad"
	err = b.Update(comment)
	assert.EqualError(t, err, `not found`)

	comment.Locator.SiteID = "https://radio-t.com"
	comment.Locator.URL = "https://radio-t.com-bad"
	err = b.Update(comment)
	assert.EqualError(t, err, `not found`)
}

func TestMemData_FindLast(t *testing.T) {
	b := prepMem(t)
	req := engine.FindRequest{Locator: store.Locator{SiteID: "radio-t"}, Sort: "-time"}
	res, err := b.Find(req)
	assert.NoError(t, err)
	require.Equal(t, 2, len(res))
	assert.Equal(t, "some text2", res[0].Text)

	req.Limit = 1
	res, err = b.Find(req)
	assert.NoError(t, err)
	require.Equal(t, 1, len(res))
	assert.Equal(t, "some text2", res[0].Text)

	req.Locator.SiteID = "bad"
	res, err = b.Find(req)
	assert.NoError(t, err)
	assert.Equal(t, 0, len(res))
}

func TestMemData_FindLastSince(t *testing.T) {
	b := prepMem(t)
	ts := time.Date(2017, 12, 20, 15, 18, 21, 0, time.Local)
	req := engine.FindRequest{Locator: store.Locator{SiteID: "radio-t"}, Sort: "-time", Since: ts}
	res, err := b.Find(req)
	assert.NoError(t, err)
	require.Equal(t, 2, len(res))
	assert.Equal(t, "some text2", res[0].Text)

	req.Since = time.Date(2017, 12, 20, 15, 18, 22, 0, time.Local)
	res, err = b.Find(req)
	assert.NoError(t, err)
	require.Equal(t, 1, len(res))
	assert.Equal(t, "some text2", res[0].Text)

	req.Since = time.Date(2017, 12, 20, 16, 18, 22, 0, time.Local)
	res, err = b.Find(req)
	assert.NoError(t, err)
	assert.Equal(t, 0, len(res))
}

func TestMemData_FindForUser(t *testing.T) {
	b := prepMem(t)
	req := engine.FindRequest{Locator: store.Locator{SiteID: "radio-t"}, Sort: "-time", UserID: "user1", Limit: 5}
	res, err := b.Find(req)
	assert.NoError(t, err)
	require.Equal(t, 2, len(res))
	assert.Equal(t, "some text2", res[0].Text, "sorted by -time")

	req = engine.FindRequest{Locator: store.Locator{SiteID: "radio-t"}, Sort: "-time", UserID: "user1", Limit: 1}
	res, err = b.Find(req)
	assert.NoError(t, err)
	require.Equal(t, 1, len(res), "allow 1 comment")
	assert.Equal(t, "some text2", res[0].Text, "sorted by -time")

	req = engine.FindRequest{Locator: store.Locator{SiteID: "radio-t"}, Sort: "-time", UserID: "user1", Limit: 1, Skip: 1}
	res, err = b.Find(req)
	assert.NoError(t, err)
	require.Equal(t, 1, len(res), "allow 1 comment")
	assert.Equal(t, `some text, <a href="http://radio-t.com">link</a>`, res[0].Text, "second comment")

	req = engine.FindRequest{Locator: store.Locator{SiteID: "bad"}, Sort: "-time", UserID: "user1", Limit: 1, Skip: 1}
	res, err = b.Find(req)
	assert.NoError(t, err)
	assert.Equal(t, 0, len(res), "no comments")

	req = engine.FindRequest{Locator: store.Locator{SiteID: "radio-t"}, Sort: "-time", UserID: "userZ", Limit: 1, Skip: 1}
	res, err = b.Find(req)
	assert.NoError(t, err)
	assert.Equal(t, 0, len(res), "no comments")
}

func TestMemData_FindForUserPagination(t *testing.T) {
	b := NewMemData()

	c := store.Comment{
		Locator: store.Locator{URL: "https://radio-t.com", SiteID: "radio-t"},
		User:    store.User{ID: "user1", Name: "user name"},
	}

	// write 200 comments
	for i := 0; i < 200; i++ {
		c.ID = fmt.Sprintf("idd-%d", i)
		c.Text = fmt.Sprintf("text #%d", i)
		c.Timestamp = time.Date(2017, 12, 20, 15, 18, i, 0, time.Local)
		_, err := b.Create(c)
		require.Nil(t, err)
	}

	// get all comments
	req := engine.FindRequest{Locator: store.Locator{SiteID: "radio-t"}, Sort: "-time", UserID: "user1"}
	res, err := b.Find(req)
	assert.NoError(t, err)
	require.Equal(t, 200, len(res))
	assert.Equal(t, "idd-199", res[0].ID)

	// seek 0, 5 comments
	req.Limit = 5
	res, err = b.Find(req)
	assert.NoError(t, err)
	require.Equal(t, 5, len(res))
	assert.Equal(t, "idd-199", res[0].ID)
	assert.Equal(t, "idd-195", res[4].ID)

	// seek 10, 3 comments
	req.Skip, req.Limit = 10, 3
	res, err = b.Find(req)
	assert.NoError(t, err)
	require.Equal(t, 3, len(res))
	assert.Equal(t, "idd-189", res[0].ID)
	assert.Equal(t, "idd-187", res[2].ID)

	// seek 195, ask 10 comments
	req.Skip, req.Limit = 195, 10
	res, err = b.Find(req)
	assert.NoError(t, err)
	require.Equal(t, 5, len(res))
	assert.Equal(t, "idd-4", res[0].ID)
	assert.Equal(t, "idd-0", res[4].ID)

	// seek 255, ask 10 comments
	req.Skip, req.Limit = 255, 10
	res, err = b.Find(req)
	assert.NoError(t, err)
	assert.Equal(t, 0, len(res))
}

func TestMemData_CountPost(t *testing.T) {
	b := prepMem(t)
	req := engine.FindRequest{Locator: store.Locator{URL: "https://radio-t.com", SiteID: "radio-t"}}
	c, err := b.Count(req)
	assert.NoError(t, err)
	require.Equal(t, 2, c)

	req = engine.FindRequest{Locator: store.Locator{URL: "https://radio-t.com-xxx", SiteID: "radio-t"}}
	c, err = b.Count(req)
	assert.NoError(t, err)
	assert.Equal(t, 0, c)

	req = engine.FindRequest{Locator: store.Locator{URL: "https://radio-t.com", SiteID: "bad"}}
	c, err = b.Count(req)
	assert.NoError(t, err)
	assert.Equal(t, 0, c)

	c, err = b.Count(engine.FindRequest{})
	assert.Error(t, err)
	assert.Equal(t, 0, c)
}

func TestMemData_CountUser(t *testing.T) {
	b := prepMem(t)
	req := engine.FindRequest{Locator: store.Locator{SiteID: "radio-t"}, UserID: "user1"}
	c, err := b.Count(req)
	assert.NoError(t, err)
	require.Equal(t, 2, c)

	req = engine.FindRequest{Locator: store.Locator{SiteID: "bad"}, UserID: "user1"}
	c, err = b.Count(req)
	assert.NoError(t, err)
	assert.Equal(t, 0, c)

	req = engine.FindRequest{Locator: store.Locator{SiteID: "radio-t"}, UserID: "userZ"}
	c, err = b.Count(req)
	assert.NoError(t, err)
	assert.Equal(t, 0, c)
}

func TestMemData_InfoPost(t *testing.T) {
	b := prepMem(t)
	ts := func(min int) time.Time { return time.Date(2017, 12, 20, 15, 18, min, 0, time.Local).In(time.UTC) }

	// add one more for https://radio-t.com/2
	comment := store.Comment{
		ID:        "12345",
		Text:      `some text, <a href="http://radio-t.com">link</a>`,
		Timestamp: time.Date(2017, 12, 20, 15, 18, 24, 0, time.Local),
		Locator:   store.Locator{URL: "https://radio-t.com/2", SiteID: "radio-t"},
		User:      store.User{ID: "user1", Name: "user name"},
	}
	_, err := b.Create(comment)
	assert.NoError(t, err)

	req := engine.InfoRequest{Locator: store.Locator{URL: "https://radio-t.com/2", SiteID: "radio-t"}, ReadOnlyAge: 0}
	r, err := b.Info(req)
	require.NoError(t, err)
	assert.Equal(t, []store.PostInfo{{URL: "https://radio-t.com/2", Count: 1, FirstTS: ts(24), LastTS: ts(24)}}, r)

	req = engine.InfoRequest{Locator: store.Locator{URL: "https://radio-t.com/2", SiteID: "radio-t"}, ReadOnlyAge: 10}
	r, err = b.Info(req)
	require.NoError(t, err)
	assert.Equal(t, []store.PostInfo{{URL: "https://radio-t.com/2", Count: 1,
		FirstTS: ts(24), LastTS: ts(24), ReadOnly: true}}, r)

	req = engine.InfoRequest{Locator: store.Locator{URL: "https://radio-t.com", SiteID: "radio-t"}, ReadOnlyAge: 0}
	r, err = b.Info(req)
	require.NoError(t, err)
	assert.Equal(t, []store.PostInfo{{URL: "https://radio-t.com", Count: 2, FirstTS: ts(22), LastTS: ts(23)}}, r)

	req = engine.InfoRequest{Locator: store.Locator{URL: "https://radio-t.com/error", SiteID: "radio-t"}, ReadOnlyAge: 0}
	_, err = b.Info(req)
	require.NotNil(t, err)

	req = engine.InfoRequest{Locator: store.Locator{URL: "https://radio-t.com", SiteID: "radio-t-error"}, ReadOnlyAge: 0}
	_, err = b.Info(req)
	require.NotNil(t, err)

	_, err = b.Info(engine.InfoRequest{})
	require.Error(t, err)

	fr := engine.FlagRequest{Flag: engine.ReadOnly,
		Locator: store.Locator{URL: "https://radio-t.com/2", SiteID: "radio-t"}, Update: engine.FlagTrue}
	_, err = b.Flag(fr)
	require.NoError(t, err)
	req = engine.InfoRequest{Locator: store.Locator{URL: "https://radio-t.com/2", SiteID: "radio-t"}, ReadOnlyAge: 0}
	r, err = b.Info(req)
	require.NoError(t, err)
	assert.Equal(t, []store.PostInfo{{URL: "https://radio-t.com/2", Count: 1, FirstTS: ts(24), LastTS: ts(24),
		ReadOnly: true}}, r)
}

func TestMemData_InfoList(t *testing.T) {
	b := prepMem(t)
	// add one more for https://radio-t.com/2
	comment := store.Comment{
		ID:        "12345",
		Text:      `some text, <a href="http://radio-t.com">link</a>`,
		Timestamp: time.Date(2017, 12, 20, 15, 18, 22, 0, time.Local),
		Locator:   store.Locator{URL: "https://radio-t.com/2", SiteID: "radio-t"},
		User:      store.User{ID: "user1", Name: "user name"},
	}
	_, err := b.Create(comment)
	assert.NoError(t, err)

	ts := func(sec int) time.Time { return time.Date(2017, 12, 20, 15, 18, sec, 0, time.Local).In(time.UTC) }

	req := engine.InfoRequest{Locator: store.Locator{SiteID: "radio-t"}}
	res, err := b.Info(req)
	assert.NoError(t, err)
	assert.EqualValues(t, []store.PostInfo{{URL: "https://radio-t.com/2", Count: 1, FirstTS: ts(22), LastTS: ts(22)},
		{URL: "https://radio-t.com", Count: 2, FirstTS: ts(22), LastTS: ts(23)}}, res)

	req = engine.InfoRequest{Locator: store.Locator{SiteID: "radio-t"}, Limit: -1, Skip: -1}
	res, err = b.Info(req)
	assert.NoError(t, err)
	assert.EqualValues(t, []store.PostInfo{{URL: "https://radio-t.com/2", Count: 1, FirstTS: ts(22), LastTS: ts(22)},
		{URL: "https://radio-t.com", Count: 2, FirstTS: ts(22), LastTS: ts(23)}}, res)

	req = engine.InfoRequest{Locator: store.Locator{SiteID: "radio-t"}, Limit: 1}
	res, err = b.Info(req)
	assert.NoError(t, err)
	assert.Equal(t, []store.PostInfo{{URL: "https://radio-t.com/2", Count: 1, FirstTS: ts(22), LastTS: ts(22)}}, res)

	req = engine.InfoRequest{Locator: store.Locator{SiteID: "radio-t"}, Limit: 1, Skip: 1}
	res, err = b.Info(req)
	assert.NoError(t, err)
	assert.Equal(t, []store.PostInfo{{URL: "https://radio-t.com", Count: 2, FirstTS: ts(22), LastTS: ts(23)}}, res)

	req = engine.InfoRequest{Locator: store.Locator{SiteID: "bad"}, Limit: 1, Skip: 1}
	res, err = b.Info(req)
	assert.NoError(t, err)
	assert.Equal(t, []store.PostInfo{}, res)
}

func TestMemData_FlagBlockedUser(t *testing.T) {

	b := prepMem(t)
	req := engine.FlagRequest{Locator: store.Locator{SiteID: "radio-t"}, UserID: "user1"}
	val, err := b.Flag(req)
	assert.NoError(t, err)
	assert.False(t, val, "nothing blocked yet")

	req = engine.FlagRequest{Flag: engine.Blocked, Locator: store.Locator{SiteID: "radio-t"}, UserID: "user1",
		Update: engine.FlagTrue}
	_, err = b.Flag(req)
	assert.NoError(t, err)
	val, err = b.Flag(engine.FlagRequest{Flag: engine.Blocked, Locator: store.Locator{SiteID: "radio-t"}, UserID: "user1"})
	assert.NoError(t, err)
	assert.True(t, val, "user1 blocked")

	req = engine.FlagRequest{Flag: engine.Blocked, Locator: store.Locator{SiteID: "radio-t"}, UserID: "user1",
		Update: engine.FlagTrue}
	_, err = b.Flag(req)
	assert.NoError(t, err)
	val, err = b.Flag(engine.FlagRequest{Flag: engine.Blocked, Locator: store.Locator{SiteID: "radio-t"}, UserID: "user1"})
	assert.NoError(t, err)
	assert.True(t, val, "user1 still blocked")

	req = engine.FlagRequest{Flag: engine.Blocked, Locator: store.Locator{SiteID: "radio-t"}, UserID: "user1",
		Update: engine.FlagFalse}
	_, err = b.Flag(req)
	assert.NoError(t, err)
	val, err = b.Flag(engine.FlagRequest{Flag: engine.Blocked, Locator: store.Locator{SiteID: "radio-t"}, UserID: "user1"})
	assert.NoError(t, err)
	assert.False(t, val, "user1 unblocked")
}

func TestMemData_FlagReadOnlyPost(t *testing.T) {

	b := prepMem(t)
	req := engine.FlagRequest{Locator: store.Locator{SiteID: "radio-t", URL: "url-1"}, Flag: engine.ReadOnly}
	val, err := b.Flag(req)
	assert.NoError(t, err)
	assert.False(t, val, "nothing ro")

	req = engine.FlagRequest{Locator: store.Locator{SiteID: "radio-t", URL: "url-1"}, Flag: engine.ReadOnly,
		Update: engine.FlagTrue}
	val, err = b.Flag(req)
	assert.NoError(t, err)
	req = engine.FlagRequest{Locator: store.Locator{SiteID: "radio-t", URL: "url-1"}, Flag: engine.ReadOnly}
	val, err = b.Flag(req)
	assert.NoError(t, err)
	assert.True(t, val, "url-1 ro")

	req = engine.FlagRequest{Locator: store.Locator{SiteID: "radio-t", URL: "url-2"}, Flag: engine.ReadOnly}
	val, err = b.Flag(req)
	assert.NoError(t, err)
	assert.False(t, val, "url-2 still writable")

	req = engine.FlagRequest{Locator: store.Locator{SiteID: "radio-t", URL: "url-1"}, Flag: engine.ReadOnly,
		Update: engine.FlagFalse}
	_, err = b.Flag(req)
	assert.NoError(t, err)
	req = engine.FlagRequest{Locator: store.Locator{SiteID: "radio-t", URL: "url-1"}, Flag: engine.ReadOnly}
	val, err = b.Flag(req)
	assert.NoError(t, err)
	assert.False(t, val, "url-1 writable")
}

func TestMemData_FlagVerified(t *testing.T) {

	b := prepMem(t)
	isVerified := func(site, user string) bool {
		req := engine.FlagRequest{Flag: engine.Verified, Locator: store.Locator{SiteID: site}, UserID: user}
		v, err := b.Flag(req)
		require.NoError(t, err)
		return v
	}

	setVerified := func(site, user string, status engine.FlagStatus) error {
		req := engine.FlagRequest{Flag: engine.Verified, Locator: store.Locator{SiteID: site}, UserID: user, Update: status}
		_, err := b.Flag(req)
		return err
	}

	assert.False(t, isVerified("radio-t", "u1"), "nothing verified")

	assert.NoError(t, setVerified("radio-t", "u1", engine.FlagTrue))
	assert.True(t, isVerified("radio-t", "u1"), "u1 verified")

	assert.False(t, isVerified("radio-t", "u2"), "u2 still not verified")
	assert.NoError(t, setVerified("radio-t", "u1", engine.FlagFalse))
	assert.False(t, isVerified("radio-t", "u1"), "u1 not verified anymore")

	assert.NoError(t, setVerified("bad", "u1", engine.FlagTrue))
	assert.NoError(t, setVerified("radio-t", "u1xyz", engine.FlagFalse))

	assert.False(t, isVerified("radio-t-bad", "u1"), "nothing verified on wrong site")

	assert.NoError(t, setVerified("radio-t", "u1", engine.FlagTrue))
	assert.NoError(t, setVerified("radio-t", "u2", engine.FlagTrue))
	assert.NoError(t, setVerified("radio-t", "u3", engine.FlagFalse))
}

func TestMemData_FlagListVerified(t *testing.T) {

	b := prepMem(t)
	toIDs := func(inp []interface{}) (res []string) {
		res = make([]string, len(inp))
		for i, v := range inp {
			vv, ok := v.(string)
			require.True(t, ok)
			res[i] = vv
		}
		sort.Strings(res)
		return res
	}

	setVerified := func(site, user string, status engine.FlagStatus) error {
		req := engine.FlagRequest{Flag: engine.Verified, Locator: store.Locator{SiteID: site}, UserID: user, Update: status}
		_, err := b.Flag(req)
		return err
	}

	ids, err := b.ListFlags(engine.FlagRequest{Flag: engine.Verified, Locator: store.Locator{SiteID: "radio-t"}})
	assert.NoError(t, err)
	assert.Equal(t, []string{}, toIDs(ids), "verified list empty")

	assert.NoError(t, setVerified("radio-t", "u1", engine.FlagTrue))
	assert.NoError(t, setVerified("radio-t", "u2", engine.FlagTrue))
	ids, err = b.ListFlags(engine.FlagRequest{Flag: engine.Verified, Locator: store.Locator{SiteID: "radio-t"}})
	assert.NoError(t, err)
	assert.EqualValues(t, []string{"u1", "u2"}, toIDs(ids), "verified 2 ids")

	ids, err = b.ListFlags(engine.FlagRequest{Flag: engine.Verified, Locator: store.Locator{SiteID: "radio-t-bad"}})
	assert.NoError(t, err)
	assert.Equal(t, 0, len(ids))

	ids, err = b.ListFlags(engine.FlagRequest{})
	assert.Error(t, err)
	assert.Equal(t, 0, len(ids))
}

func TestMemData_FlagListBlocked(t *testing.T) {

	b := prepMem(t)
	setBlocked := func(site, user string, status engine.FlagStatus, ttl time.Duration) error {
		req := engine.FlagRequest{Flag: engine.Blocked, Locator: store.Locator{SiteID: site}, UserID: user, Update: status,
			TTL: ttl}
		_, err := b.Flag(req)
		return err
	}

	toBlocked := func(inp []interface{}) (res []store.BlockedUser) {
		res = make([]store.BlockedUser, len(inp))
		for i, v := range inp {
			vv, ok := v.(store.BlockedUser)
			require.True(t, ok)
			res[i] = vv
		}
		return res
	}
	assert.NoError(t, setBlocked("radio-t", "user1", engine.FlagTrue, 0))
	assert.NoError(t, setBlocked("radio-t", "user2", engine.FlagTrue, 50*time.Millisecond))
	assert.NoError(t, setBlocked("radio-t", "user3", engine.FlagFalse, 0))

	vv, err := b.ListFlags(engine.FlagRequest{Flag: engine.Blocked, Locator: store.Locator{SiteID: "radio-t"}})
	assert.NoError(t, err)

	blockedList := toBlocked(vv)
	var blockedIds []string
	for _, x := range blockedList {
		blockedIds = append(blockedIds, x.ID)
	}
	require.Equal(t, 2, len(blockedList), b.metaUsers)
	assert.ElementsMatch(t, []string{"user1", "user2"}, blockedIds)
	t.Logf("%+v", blockedList)

	// check block expiration
	time.Sleep(50 * time.Millisecond)
	vv, err = b.ListFlags(engine.FlagRequest{Flag: engine.Blocked, Locator: store.Locator{SiteID: "radio-t"}})
	assert.NoError(t, err)
	blockedList = toBlocked(vv)
	require.Equal(t, 1, len(blockedList))
	assert.Equal(t, "user1", blockedList[0].ID)

	vv, err = b.ListFlags(engine.FlagRequest{Flag: engine.Blocked, Locator: store.Locator{SiteID: "bad"}})
	assert.NoError(t, err)
	assert.Equal(t, 0, len(vv))
}

<<<<<<< HEAD
func TestMem_UserDetail(t *testing.T) {

	b := prepMem(t)

	for _, detail := range []engine.UserDetail{engine.Email} {
		readDetail := func(site, user string) string {
			req := engine.UserDetailRequest{Detail: detail, Locator: store.Locator{SiteID: site}, UserID: user}
			v, err := b.UserDetail(req)
			require.NoError(t, err)
			return v
		}

		setDetail := func(site, user string, value string, delete bool) error {
			req := engine.UserDetailRequest{Detail: detail, Locator: store.Locator{SiteID: site}, UserID: user, Update: value, Delete: delete}
			_, err := b.UserDetail(req)
			return err
		}

		assert.Equal(t, "", readDetail("radio-t", "u1"), "no %s set yet", detail)

		assert.NoError(t, setDetail("radio-t", "u1", "value1", false))
		assert.Equal(t, "value1", readDetail("radio-t", "u1"), "u1 %s set", detail)
		assert.NoError(t, setDetail("radio-t", "u1", "value2", false))
		assert.Equal(t, "value2", readDetail("radio-t", "u1"), "u1 %s updated", detail)

		assert.Equal(t, "", readDetail("radio-t", "u2"), "u2 still don't have %s set", detail)
		assert.NoError(t, setDetail("radio-t", "u1", "", true))
		assert.Equal(t, "", readDetail("radio-t", "u1"), "u1 %s is not set anymore", detail)

		assert.NoError(t, setDetail("radio-t", "u1xyz", "", true))

		assert.Equal(t, "", readDetail("radio-t-bad", "u1"), "nothing verified on wrong site")

		assert.NoError(t, setDetail("radio-t", "u1", "value3", false))
		assert.EqualError(t, setDetail("radio-t", "u2", "value4", true), "Both Delete and Update are set, pick one")
		assert.NoError(t, setDetail("radio-t", "u3", "", false))
	}
	v, err := b.UserDetail(engine.UserDetailRequest{Update: "new_value"})
	require.EqualError(t, err, "UserID is not set")
	require.Equal(t, "", v)
	v, err = b.UserDetail(engine.UserDetailRequest{})
	require.NoError(t, err, "Unset UserID results in empty response")
	require.Equal(t, "", v)
}

func TestMem_DeleteComment(t *testing.T) {
=======
func TestMemData_DeleteComment(t *testing.T) {
>>>>>>> ddd466ec

	b := prepMem(t)
	reqReq := engine.FindRequest{Locator: store.Locator{URL: "https://radio-t.com", SiteID: "radio-t"}, Sort: "time"}
	res, err := b.Find(reqReq)
	assert.NoError(t, err)
	require.Equal(t, 2, len(res), "initially 2 comments")

	count, err := b.Count(reqReq)
	require.NoError(t, err)
	require.Equal(t, 2, count, "count=2 initially")

	delReq := engine.DeleteRequest{Locator: store.Locator{URL: "https://radio-t.com", SiteID: "radio-t"},
		CommentID: res[0].ID, DeleteMode: store.SoftDelete}

	err = b.Delete(delReq)
	assert.NoError(t, err)

	res, err = b.Find(reqReq)
	assert.NoError(t, err)
	require.Equal(t, 2, len(res))
	assert.Equal(t, "", res[0].Text)
	assert.True(t, res[0].Deleted, "marked deleted")
	assert.Equal(t, store.User{Name: "user name", ID: "user1", Picture: "", Admin: false, Blocked: false, IP: ""}, res[0].User)

	assert.Equal(t, "some text2", res[1].Text)
	assert.False(t, res[1].Deleted)

	comments, err := b.Find(engine.FindRequest{Locator: store.Locator{SiteID: "radio-t"}, Limit: 10})
	assert.NoError(t, err)
	assert.Equal(t, 1, len(comments), "1 in last, 1 removed")

	count, err = b.Count(reqReq)
	require.NoError(t, err)
	assert.Equal(t, 1, count)

	delReq.CommentID = "123456"
	err = b.Delete(delReq)
	assert.NotNil(t, err)

	delReq.Locator.SiteID = "bad"
	delReq.CommentID = res[0].ID
	err = b.Delete(delReq)
	assert.EqualError(t, err, `not found`)

	delReq.Locator = store.Locator{URL: "https://radio-t.com/bad", SiteID: "radio-t"}
	err = b.Delete(delReq)
	assert.EqualError(t, err, `not found`)

	err = b.Delete(engine.DeleteRequest{Locator: store.Locator{SiteID: "bad"}})
	assert.Error(t, err)
}

func TestMemData_Close(t *testing.T) {
	b := prepMem(t)
	assert.NoError(t, b.Close())
}

func TestMemData_DeleteHard(t *testing.T) {

	b := prepMem(t)
	reqReq := engine.FindRequest{Locator: store.Locator{URL: "https://radio-t.com", SiteID: "radio-t"}, Sort: "time"}
	res, err := b.Find(reqReq)
	assert.NoError(t, err)
	assert.Equal(t, 2, len(res), "initially 2 comments")

	delReq := engine.DeleteRequest{Locator: store.Locator{URL: "https://radio-t.com", SiteID: "radio-t"},
		CommentID: res[0].ID, DeleteMode: store.HardDelete}
	err = b.Delete(delReq)
	assert.NoError(t, err)

	res, err = b.Find(reqReq)
	assert.NoError(t, err)
	require.Equal(t, 2, len(res))
	assert.Equal(t, "", res[0].Text)
	assert.True(t, res[0].Deleted, "marked deleted")
	assert.Equal(t, store.User{Name: "deleted", ID: "deleted", Picture: "", Admin: false, Blocked: false, IP: ""}, res[0].User)
}

func TestMemData_DeleteAll(t *testing.T) {
	b := prepMem(t)
	delReq := engine.DeleteRequest{Locator: store.Locator{SiteID: "radio-t"}}
	err := b.Delete(delReq)
	assert.NoError(t, err)

	comments, err := b.Find(engine.FindRequest{Locator: store.Locator{SiteID: "radio-t"}, Limit: 10})
	assert.NoError(t, err)
	assert.Equal(t, 0, len(comments), "nothing left")
}

func TestMemData_DeleteUserDetail(t *testing.T) {
	var (
		createUser = engine.UserDetailRequest{Locator: store.Locator{SiteID: "test-site"}, UserID: "user1", Detail: engine.UserEmail, Update: "value1"}
		readUser   = engine.UserDetailRequest{Locator: store.Locator{SiteID: "test-site"}, UserID: "user1", Detail: engine.UserEmail}
		emailSet   = []engine.UserDetailEntry{{UserID: "user1", Email: "value1"}}
		emailUnset = []engine.UserDetailEntry{{UserID: "user1", Email: ""}}
	)

	b := prepMem(t)

	var testData = []struct {
		delReq    engine.DeleteRequest
		detailReq engine.UserDetailRequest
		expected  []engine.UserDetailEntry
	}{
		{delReq: engine.DeleteRequest{Locator: store.Locator{SiteID: "test-site"}, UserID: "user1", UserDetail: engine.UserEmail},
			detailReq: createUser, expected: emailSet},
		{delReq: engine.DeleteRequest{Locator: store.Locator{SiteID: "bad"}, UserID: "user1", UserDetail: engine.UserEmail},
			detailReq: readUser, expected: emailSet},
		{delReq: engine.DeleteRequest{Locator: store.Locator{SiteID: "test-site"}, UserID: "user1", UserDetail: engine.UserEmail},
			detailReq: readUser, expected: emailUnset},
		{delReq: engine.DeleteRequest{Locator: store.Locator{SiteID: "test-site"}, UserID: "user1", UserDetail: engine.AllUserDetails},
			detailReq: createUser, expected: emailSet},
		{delReq: engine.DeleteRequest{Locator: store.Locator{SiteID: "test-site"}, UserID: "user1", UserDetail: engine.AllUserDetails},
			detailReq: readUser, expected: emailUnset},
	}

	for i, x := range testData {
		err := b.Delete(x.delReq)
		require.NoError(t, err, "delete request #%d error", i)

		val, err := b.UserDetail(x.detailReq)
		require.NoError(t, err, "user request #%d error", i)
		require.Equal(t, x.expected, val, "user request #%d result", i)
	}
}

func TestMemAdmin_DeleteUserHard(t *testing.T) {
	b := prepMem(t)
	err := b.Delete(engine.DeleteRequest{Locator: store.Locator{SiteID: "radio-t"}, UserID: "user1",
		DeleteMode: store.HardDelete})
	require.NoError(t, err)

	comments, err := b.Find(engine.FindRequest{Locator: store.Locator{SiteID: "radio-t", URL: "https://radio-t.com"},
		Sort: "time"})
	assert.NoError(t, err)
	require.Equal(t, 2, len(comments), "2 comments with deleted info")
	assert.Equal(t, store.User{Name: "deleted", ID: "deleted", Picture: "", Admin: false, Blocked: false, IP: ""}, comments[0].User)
	assert.Equal(t, store.User{Name: "deleted", ID: "deleted", Picture: "", Admin: false, Blocked: false, IP: ""}, comments[1].User)

	c, err := b.Count(engine.FindRequest{Locator: store.Locator{SiteID: "radio-t", URL: "https://radio-t.com"}})
	assert.NoError(t, err)
	assert.Equal(t, 0, c, "0 count")

	_, err = b.Find(engine.FindRequest{Locator: store.Locator{SiteID: "radio-t"}, UserID: "user1", Limit: 5})
	assert.NoError(t, err, "no comments for user user1 in store")

	comments, err = b.Find(engine.FindRequest{Locator: store.Locator{SiteID: "radio-t"}, Sort: "time"})
	assert.NoError(t, err)
	assert.Equal(t, 0, len(comments), "nothing left")
}

func TestMemAdmin_DeleteUserSoft(t *testing.T) {

	b := prepMem(t)
	err := b.Delete(engine.DeleteRequest{Locator: store.Locator{SiteID: "radio-t"}, UserID: "user1",
		DeleteMode: store.SoftDelete})
	require.NoError(t, err)

	comments, err := b.Find(engine.FindRequest{Locator: store.Locator{SiteID: "radio-t", URL: "https://radio-t.com"},
		Sort: "time"})
	assert.NoError(t, err)
	require.Equal(t, 2, len(comments), "2 comments with deleted info")
	assert.Equal(t, store.User{Name: "user name", ID: "user1", Picture: "", Admin: false, Blocked: false, IP: ""}, comments[0].User)
	assert.Equal(t, store.User{Name: "user name", ID: "user1", Picture: "", Admin: false, Blocked: false, IP: ""}, comments[1].User)

	c, err := b.Count(engine.FindRequest{Locator: store.Locator{SiteID: "radio-t", URL: "https://radio-t.com"}})
	assert.NoError(t, err)
	assert.Equal(t, 0, c, "0 count")

	comments, err = b.Find(engine.FindRequest{Locator: store.Locator{SiteID: "radio-t"}, UserID: "user1", Limit: 5})
	assert.NoError(t, err, "no comments for user user1 in store")
	require.Equal(t, 2, len(comments), "2 comments with deleted info")
	assert.True(t, comments[0].Deleted)
	assert.True(t, comments[1].Deleted)
	assert.Equal(t, "", comments[0].Text)
	assert.Equal(t, "", comments[1].Text)

	comments, err = b.Find(engine.FindRequest{Locator: store.Locator{SiteID: "radio-t"}, Sort: "time"})
	assert.NoError(t, err)
	assert.Equal(t, 0, len(comments), "nothing left")
}

func prepMem(t *testing.T) *MemData {

	m := NewMemData()

	comment := store.Comment{
		ID:        "id-1",
		Text:      `some text, <a href="http://radio-t.com">link</a>`,
		Timestamp: time.Date(2017, 12, 20, 15, 18, 22, 0, time.Local),
		Locator:   store.Locator{URL: "https://radio-t.com", SiteID: "radio-t"},
		User:      store.User{ID: "user1", Name: "user name"},
	}
	_, err := m.Create(comment)
	require.NoError(t, err)

	comment = store.Comment{
		ID:        "id-2",
		Text:      "some text2",
		Timestamp: time.Date(2017, 12, 20, 15, 18, 23, 0, time.Local),
		Locator:   store.Locator{URL: "https://radio-t.com", SiteID: "radio-t"},
		User:      store.User{ID: "user1", Name: "user name"},
	}
	_, err = m.Create(comment)
	require.NoError(t, err)
	return m
}

func getReq(locator store.Locator, commentID string) engine.GetRequest {
	return engine.GetRequest{
		Locator:   locator,
		CommentID: commentID,
	}
}<|MERGE_RESOLUTION|>--- conflicted
+++ resolved
@@ -568,56 +568,7 @@
 	assert.Equal(t, 0, len(vv))
 }
 
-<<<<<<< HEAD
-func TestMem_UserDetail(t *testing.T) {
-
-	b := prepMem(t)
-
-	for _, detail := range []engine.UserDetail{engine.Email} {
-		readDetail := func(site, user string) string {
-			req := engine.UserDetailRequest{Detail: detail, Locator: store.Locator{SiteID: site}, UserID: user}
-			v, err := b.UserDetail(req)
-			require.NoError(t, err)
-			return v
-		}
-
-		setDetail := func(site, user string, value string, delete bool) error {
-			req := engine.UserDetailRequest{Detail: detail, Locator: store.Locator{SiteID: site}, UserID: user, Update: value, Delete: delete}
-			_, err := b.UserDetail(req)
-			return err
-		}
-
-		assert.Equal(t, "", readDetail("radio-t", "u1"), "no %s set yet", detail)
-
-		assert.NoError(t, setDetail("radio-t", "u1", "value1", false))
-		assert.Equal(t, "value1", readDetail("radio-t", "u1"), "u1 %s set", detail)
-		assert.NoError(t, setDetail("radio-t", "u1", "value2", false))
-		assert.Equal(t, "value2", readDetail("radio-t", "u1"), "u1 %s updated", detail)
-
-		assert.Equal(t, "", readDetail("radio-t", "u2"), "u2 still don't have %s set", detail)
-		assert.NoError(t, setDetail("radio-t", "u1", "", true))
-		assert.Equal(t, "", readDetail("radio-t", "u1"), "u1 %s is not set anymore", detail)
-
-		assert.NoError(t, setDetail("radio-t", "u1xyz", "", true))
-
-		assert.Equal(t, "", readDetail("radio-t-bad", "u1"), "nothing verified on wrong site")
-
-		assert.NoError(t, setDetail("radio-t", "u1", "value3", false))
-		assert.EqualError(t, setDetail("radio-t", "u2", "value4", true), "Both Delete and Update are set, pick one")
-		assert.NoError(t, setDetail("radio-t", "u3", "", false))
-	}
-	v, err := b.UserDetail(engine.UserDetailRequest{Update: "new_value"})
-	require.EqualError(t, err, "UserID is not set")
-	require.Equal(t, "", v)
-	v, err = b.UserDetail(engine.UserDetailRequest{})
-	require.NoError(t, err, "Unset UserID results in empty response")
-	require.Equal(t, "", v)
-}
-
-func TestMem_DeleteComment(t *testing.T) {
-=======
 func TestMemData_DeleteComment(t *testing.T) {
->>>>>>> ddd466ec
 
 	b := prepMem(t)
 	reqReq := engine.FindRequest{Locator: store.Locator{URL: "https://radio-t.com", SiteID: "radio-t"}, Sort: "time"}

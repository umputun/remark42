package server

import (
	"encoding/json"

	"github.com/go-pkgz/jrpc"

	"github.com/umputun/remark/backend/app/store"
	"github.com/umputun/remark/backend/app/store/admin"
	"github.com/umputun/remark/backend/app/store/engine"
)

// RPC handler wraps both engine and remote server and implements all handlers for data store and admin store
// Note: this file can be used as-is in any custom jrpc plugin
type RPC struct {
	*jrpc.Server
	eng engine.Interface
	adm admin.Store
}

// NewRPC makes RPC instance and register handlers
func NewRPC(e engine.Interface, a admin.Store, r *jrpc.Server) *RPC {
	res := &RPC{eng: e, adm: a, Server: r}
	res.addHandlers()
	return res
}

func (s *RPC) addHandlers() {
	// data store handlers
	s.Group("store", jrpc.HandlersGroup{
<<<<<<< HEAD
		"create":           s.createHndl,
		"find":             s.findHndl,
		"get":              s.getHndl,
		"update":           s.updateHndl,
		"count":            s.countHndl,
		"info":             s.infoHndl,
		"flag":             s.flagHndl,
		"list_flags":       s.listFlagsHndl,
		"user_detail":      s.userDetailHndl,
		"delete":           s.deleteHndl,
		"close":            s.closeHndl,
=======
		"create":      s.createHndl,
		"find":        s.findHndl,
		"get":         s.getHndl,
		"update":      s.updateHndl,
		"count":       s.countHndl,
		"info":        s.infoHndl,
		"flag":        s.flagHndl,
		"list_flags":  s.listFlagsHndl,
		"user_detail": s.userDetailHndl,
		"delete":      s.deleteHndl,
		"close":       s.closeHndl,
>>>>>>> ddd466ec
	})

	// admin store handlers
	s.Group("admin", jrpc.HandlersGroup{
		"key":     s.admKeyHndl,
		"admins":  s.admAdminsHndl,
		"email":   s.admEmailHndl,
		"enabled": s.admEnabledHndl,
		"event":   s.admEventHndl,
	})
}

func (s *RPC) createHndl(id uint64, params json.RawMessage) (rr jrpc.Response) {
	comment := store.Comment{}
	if err := json.Unmarshal(params, &comment); err != nil {
		return jrpc.Response{Error: err.Error()}
	}
	commentID, err := s.eng.Create(comment)
	return jrpc.EncodeResponse(id, commentID, err)
}

// Find comments
func (s *RPC) findHndl(id uint64, params json.RawMessage) (rr jrpc.Response) {
	req := engine.FindRequest{}
	if err := json.Unmarshal(params, &req); err != nil {
		return jrpc.Response{Error: err.Error()}
	}
	resp, err := s.eng.Find(req)
	return jrpc.EncodeResponse(id, resp, err)
}

// Get comment
func (s *RPC) getHndl(id uint64, params json.RawMessage) (rr jrpc.Response) {
	req := engine.GetRequest{}
	if err := json.Unmarshal(params, &req); err != nil {
		return jrpc.Response{Error: err.Error()}
	}
	comment, err := s.eng.Get(req)
	return jrpc.EncodeResponse(id, comment, err)
}

// Update comment
func (s *RPC) updateHndl(id uint64, params json.RawMessage) (rr jrpc.Response) {
	comment := store.Comment{}
	if err := json.Unmarshal(params, &comment); err != nil {
		return jrpc.Response{Error: err.Error()}
	}
	err := s.eng.Update(comment)
	return jrpc.EncodeResponse(id, nil, err)
}

// counts for site and users
func (s *RPC) countHndl(id uint64, params json.RawMessage) (rr jrpc.Response) {
	req := engine.FindRequest{}
	if err := json.Unmarshal(params, &req); err != nil {
		return jrpc.Response{Error: err.Error()}
	}
	count, err := s.eng.Count(req)
	return jrpc.EncodeResponse(id, count, err)
}

// info get post meta info
func (s *RPC) infoHndl(id uint64, params json.RawMessage) (rr jrpc.Response) {
	req := engine.InfoRequest{}
	if err := json.Unmarshal(params, &req); err != nil {
		return jrpc.Response{Error: err.Error()}
	}
	info, err := s.eng.Info(req)
	return jrpc.EncodeResponse(id, info, err)
}

// flagHndl get and sets flag value
func (s *RPC) flagHndl(id uint64, params json.RawMessage) (rr jrpc.Response) {
	req := engine.FlagRequest{}
	if err := json.Unmarshal(params, &req); err != nil {
		return jrpc.Response{Error: err.Error()}
	}
	status, err := s.eng.Flag(req)
	return jrpc.EncodeResponse(id, status, err)
}

// listFlagsHndl list flags for given request
func (s *RPC) listFlagsHndl(id uint64, params json.RawMessage) (rr jrpc.Response) {
	req := engine.FlagRequest{}
	if err := json.Unmarshal(params, &req); err != nil {
		return jrpc.Response{Error: err.Error()}
	}
	flags, err := s.eng.ListFlags(req)
	return jrpc.EncodeResponse(id, flags, err)
}

<<<<<<< HEAD
// userDetailHndl get and sets detail value
=======
// userDetailHndl sets or gets single detail value, or gets all details for requested site.
// userDetailHndl returns list even for single entry request is a compromise in order to have both single detail getting and setting
// and all site's details listing under the same function (and not to extend engine interface by two separate functions).
>>>>>>> ddd466ec
func (s *RPC) userDetailHndl(id uint64, params json.RawMessage) (rr jrpc.Response) {
	req := engine.UserDetailRequest{}
	if err := json.Unmarshal(params, &req); err != nil {
		return jrpc.Response{Error: err.Error()}
	}
	value, err := s.eng.UserDetail(req)
	return jrpc.EncodeResponse(id, value, err)
}

<<<<<<< HEAD
// deleteHndl remove comment(s)
=======
// deleteHndl delete post(s), user, comment, user details, or everything
>>>>>>> ddd466ec
func (s *RPC) deleteHndl(id uint64, params json.RawMessage) (rr jrpc.Response) {
	req := engine.DeleteRequest{}
	if err := json.Unmarshal(params, &req); err != nil {
		return jrpc.Response{Error: err.Error()}
	}
	err := s.eng.Delete(req)
	return jrpc.EncodeResponse(id, nil, err)
}

// close store
func (s *RPC) closeHndl(id uint64, _ json.RawMessage) (rr jrpc.Response) {
	if err := s.eng.Close(); err != nil {
		return jrpc.Response{Error: err.Error()}
	}
	return jrpc.Response{}
}

// get admin key
func (s *RPC) admKeyHndl(id uint64, _ json.RawMessage) (rr jrpc.Response) {
	key, err := s.adm.Key()
	if err != nil {
		return jrpc.Response{Error: err.Error()}
	}
	return jrpc.EncodeResponse(id, key, err)
}

// get admins list
func (s *RPC) admAdminsHndl(id uint64, params json.RawMessage) (rr jrpc.Response) {
	var siteID string
	if err := json.Unmarshal(params, &siteID); err != nil {
		return jrpc.Response{Error: err.Error()}
	}

	admins, err := s.adm.Admins(siteID)
	if err != nil {
		return jrpc.Response{Error: err.Error()}
	}
	return jrpc.EncodeResponse(id, admins, err)
}

// get admin email
func (s *RPC) admEmailHndl(id uint64, params json.RawMessage) (rr jrpc.Response) {
	var siteID string
	if err := json.Unmarshal(params, &siteID); err != nil {
		return jrpc.Response{Error: err.Error()}
	}

	email, err := s.adm.Email(siteID)
	if err != nil {
		return jrpc.Response{Error: err.Error()}
	}
	return jrpc.EncodeResponse(id, email, err)
}

// return site enabled status
func (s *RPC) admEnabledHndl(id uint64, params json.RawMessage) (rr jrpc.Response) {
	var siteID string
	if err := json.Unmarshal(params, &siteID); err != nil {
		return jrpc.Response{Error: err.Error()}
	}

	ok, err := s.adm.Enabled(siteID)
	if err != nil {
		return jrpc.Response{Error: err.Error()}
	}
	return jrpc.EncodeResponse(id, ok, err)
}

// onEvent returns nothing, callback to OnEvent
func (s *RPC) admEventHndl(id uint64, params json.RawMessage) (rr jrpc.Response) {
	var siteID string
	ps := []interface{}{}
	if err := json.Unmarshal(params, &ps); err != nil {
		return jrpc.Response{Error: err.Error()}
	}
	siteID, ok := ps[0].(string)
	if !ok {
		return jrpc.Response{Error: "wrong siteID type"}
	}
	evType, ok := ps[1].(float64)
	if !ok {
		return jrpc.Response{Error: "wrong event type"}
	}
	err := s.adm.OnEvent(siteID, admin.EventType(evType))
	if err != nil {
		return jrpc.Response{Error: err.Error()}
	}
	return jrpc.EncodeResponse(id, nil, err)
}<|MERGE_RESOLUTION|>--- conflicted
+++ resolved
@@ -28,19 +28,6 @@
 func (s *RPC) addHandlers() {
 	// data store handlers
 	s.Group("store", jrpc.HandlersGroup{
-<<<<<<< HEAD
-		"create":           s.createHndl,
-		"find":             s.findHndl,
-		"get":              s.getHndl,
-		"update":           s.updateHndl,
-		"count":            s.countHndl,
-		"info":             s.infoHndl,
-		"flag":             s.flagHndl,
-		"list_flags":       s.listFlagsHndl,
-		"user_detail":      s.userDetailHndl,
-		"delete":           s.deleteHndl,
-		"close":            s.closeHndl,
-=======
 		"create":      s.createHndl,
 		"find":        s.findHndl,
 		"get":         s.getHndl,
@@ -52,7 +39,6 @@
 		"user_detail": s.userDetailHndl,
 		"delete":      s.deleteHndl,
 		"close":       s.closeHndl,
->>>>>>> ddd466ec
 	})
 
 	// admin store handlers
@@ -144,13 +130,9 @@
 	return jrpc.EncodeResponse(id, flags, err)
 }
 
-<<<<<<< HEAD
-// userDetailHndl get and sets detail value
-=======
 // userDetailHndl sets or gets single detail value, or gets all details for requested site.
 // userDetailHndl returns list even for single entry request is a compromise in order to have both single detail getting and setting
 // and all site's details listing under the same function (and not to extend engine interface by two separate functions).
->>>>>>> ddd466ec
 func (s *RPC) userDetailHndl(id uint64, params json.RawMessage) (rr jrpc.Response) {
 	req := engine.UserDetailRequest{}
 	if err := json.Unmarshal(params, &req); err != nil {
@@ -160,11 +142,7 @@
 	return jrpc.EncodeResponse(id, value, err)
 }
 
-<<<<<<< HEAD
-// deleteHndl remove comment(s)
-=======
 // deleteHndl delete post(s), user, comment, user details, or everything
->>>>>>> ddd466ec
 func (s *RPC) deleteHndl(id uint64, params json.RawMessage) (rr jrpc.Response) {
 	req := engine.DeleteRequest{}
 	if err := json.Unmarshal(params, &req); err != nil {

/*
 * Copyright 2019 Umputun. All rights reserved.
 * Use of this source code is governed by a MIT-style
 * license that can be found in the LICENSE file.
 */

package server

import (
	"fmt"
	"math/rand"
	"net/http"
	"testing"
	"time"

	"github.com/go-pkgz/jrpc"
	log "github.com/go-pkgz/lgr"
	"github.com/stretchr/testify/assert"
	"github.com/stretchr/testify/require"
	"github.com/umputun/remark/backend/app/store"
	"github.com/umputun/remark/backend/app/store/admin"
	"github.com/umputun/remark/backend/app/store/engine"

	"github.com/umputun/remark/memory_store/accessor"
)

func TestRPC_createHndl(t *testing.T) {
	_, port, teardown := prepTestStore(t)
	defer teardown()
	api := fmt.Sprintf("http://localhost:%d/test", port)

	re := engine.RPC{Client: jrpc.Client{API: api, Client: http.Client{Timeout: 1 * time.Second}}}
	id, err := re.Create(store.Comment{ID: "123456", Locator: store.Locator{SiteID: "test-site", URL: "http://example.com/post1"},
		Text: "text 123", User: store.User{ID: "u1", Name: "user1"}})
	assert.NoError(t, err)
	assert.Equal(t, "123456", id)
}

func TestRPC_findHndl(t *testing.T) {
	_, port, teardown := prepTestStore(t)
	defer teardown()
	api := fmt.Sprintf("http://localhost:%d/test", port)

	re := engine.RPC{Client: jrpc.Client{API: api, Client: http.Client{Timeout: 1 * time.Second}}}
	findReq := engine.FindRequest{Locator: store.Locator{SiteID: "test-site", URL: "http://example.com/post1"}}
	comments, err := re.Find(findReq)
	require.NoError(t, err)
	assert.Equal(t, 0, len(comments))

	c := store.Comment{ID: "123456", Locator: store.Locator{SiteID: "test-site", URL: "http://example.com/post1"},
		Text: "text 123", User: store.User{ID: "u1", Name: "user1"}}
	id, err := re.Create(c)
	assert.NoError(t, err)
	assert.Equal(t, "123456", id)

	comments, err = re.Find(findReq)
	require.NoError(t, err)
	assert.Equal(t, 1, len(comments))
	assert.Equal(t, c, comments[0])
}

func TestRPC_getHndl(t *testing.T) {
	_, port, teardown := prepTestStore(t)
	defer teardown()
	api := fmt.Sprintf("http://localhost:%d/test", port)

	re := engine.RPC{Client: jrpc.Client{API: api, Client: http.Client{Timeout: 1 * time.Second}}}
	req := engine.GetRequest{
		Locator:   store.Locator{SiteID: "test-site", URL: "http://example.com/post1"},
		CommentID: "123456",
	}

	_, err := re.Get(req)
	assert.EqualError(t, err, "not found")

	c := store.Comment{ID: "123456", Locator: store.Locator{SiteID: "test-site", URL: "http://example.com/post1"},
		Text: "text 123", User: store.User{ID: "u1", Name: "user1"}}
	_, err = re.Create(c)
	assert.NoError(t, err)

	comment, err := re.Get(req)
	assert.NoError(t, err)
	assert.Equal(t, c, comment)
}

func TestRPC_updateHndl(t *testing.T) {
	_, port, teardown := prepTestStore(t)
	defer teardown()
	api := fmt.Sprintf("http://localhost:%d/test", port)

	re := engine.RPC{Client: jrpc.Client{API: api, Client: http.Client{Timeout: 1 * time.Second}}}

	c := store.Comment{ID: "123456", Locator: store.Locator{SiteID: "test-site", URL: "http://example.com/post1"},
		Text: "text 123", User: store.User{ID: "u1", Name: "user1"}}
	err := re.Update(c)
	assert.EqualError(t, err, "not found")

	_, err = re.Create(c)
	assert.NoError(t, err)

	c.Text = "updates"
	err = re.Update(c)
	assert.NoError(t, err)

	req := engine.GetRequest{
		Locator:   store.Locator{SiteID: "test-site", URL: "http://example.com/post1"},
		CommentID: "123456",
	}
	comment, err := re.Get(req)
	assert.NoError(t, err)
	assert.Equal(t, c, comment)
}

func TestRPC_countHndl(t *testing.T) {
	_, port, teardown := prepTestStore(t)
	defer teardown()
	api := fmt.Sprintf("http://localhost:%d/test", port)

	re := engine.RPC{Client: jrpc.Client{API: api, Client: http.Client{Timeout: 1 * time.Second}}}
	findReq := engine.FindRequest{Locator: store.Locator{SiteID: "test-site", URL: "http://example.com/post1"}}
	count, err := re.Count(findReq)
	require.NoError(t, err)
	assert.Equal(t, 0, count)

	c := store.Comment{ID: "123456", Locator: store.Locator{SiteID: "test-site", URL: "http://example.com/post1"},
		Text: "text 123", User: store.User{ID: "u1", Name: "user1"}}
	id, err := re.Create(c)
	assert.NoError(t, err)
	assert.Equal(t, "123456", id)

	count, err = re.Count(findReq)
	require.NoError(t, err)
	assert.Equal(t, 1, count)
}

func TestRPC_infoHndl(t *testing.T) {
	_, port, teardown := prepTestStore(t)
	defer teardown()
	api := fmt.Sprintf("http://localhost:%d/test", port)

	re := engine.RPC{Client: jrpc.Client{API: api, Client: http.Client{Timeout: 1 * time.Second}}}

	c := store.Comment{ID: "123456", Locator: store.Locator{SiteID: "test-site", URL: "http://example.com/post1"},
		Text: "text 123", User: store.User{ID: "u1", Name: "user1"}}
	id, err := re.Create(c)
	assert.NoError(t, err)
	assert.Equal(t, "123456", id)

	infoReq := engine.InfoRequest{Locator: store.Locator{SiteID: "test-site", URL: "http://example.com/post1"}}
	info, err := re.Info(infoReq)
	require.NoError(t, err)
	assert.Equal(t, 1, len(info))
	i := info[0]
	assert.Equal(t, store.PostInfo{URL: "http://example.com/post1", Count: 1}, i)
}

func TestRPC_flagHndl(t *testing.T) {
	_, port, teardown := prepTestStore(t)
	defer teardown()
	api := fmt.Sprintf("http://localhost:%d/test", port)

	re := engine.RPC{Client: jrpc.Client{API: api, Client: http.Client{Timeout: 1 * time.Second}}}

	c := store.Comment{ID: "123456", Locator: store.Locator{SiteID: "test-site", URL: "http://example.com/post1"},
		Text: "text 123", User: store.User{ID: "u1", Name: "user1"}}
	id, err := re.Create(c)
	assert.NoError(t, err)
	assert.Equal(t, "123456", id)

	flagReq := engine.FlagRequest{
		Flag: engine.Verified,
		Locator: store.Locator{
			SiteID: "test-site",
		},
		UserID: "u1",
	}
	status, err := re.Flag(flagReq)
	require.NoError(t, err)
	assert.Equal(t, false, status)

	flagReq.Update = engine.FlagTrue
	status, err = re.Flag(flagReq)
	require.NoError(t, err)
	assert.Equal(t, true, status)

	flagReq.Update = engine.FlagNonSet
	status, err = re.Flag(flagReq)
	require.NoError(t, err)
	assert.Equal(t, true, status)
}

func TestRPC_listFlagsHndl(t *testing.T) {
	_, port, teardown := prepTestStore(t)
	defer teardown()
	api := fmt.Sprintf("http://localhost:%d/test", port)

	re := engine.RPC{Client: jrpc.Client{API: api, Client: http.Client{Timeout: 1 * time.Second}}}

	c := store.Comment{ID: "123456", Locator: store.Locator{SiteID: "test-site", URL: "http://example.com/post1"},
		Text: "text 123", User: store.User{ID: "u1", Name: "user1"}}
	id, err := re.Create(c)
	assert.NoError(t, err)
	assert.Equal(t, "123456", id)

	flagReq := engine.FlagRequest{
		Flag:   engine.Verified,
		UserID: "u1",
		Locator: store.Locator{
			SiteID: "test-site",
		},
	}
	flags, err := re.ListFlags(flagReq)
	require.NoError(t, err)
	assert.Equal(t, []interface{}{}, flags)

	flagReq.Update = engine.FlagTrue
	status, err := re.Flag(flagReq)
	require.NoError(t, err)
	assert.Equal(t, true, status)

	flags, err = re.ListFlags(flagReq)
	require.NoError(t, err)
	assert.Equal(t, []interface{}{"u1"}, flags)
}

func TestRPC_userDetailHndl(t *testing.T) {
	_, port, teardown := prepTestStore(t)
	defer teardown()
	api := fmt.Sprintf("http://localhost:%d/test", port)

	re := engine.RPC{Client: jrpc.Client{API: api, Client: http.Client{Timeout: 1 * time.Second}}}

	var testData = []struct {
		req      engine.UserDetailRequest
		error    string
		expected []engine.UserDetailEntry
	}{
		{req: engine.UserDetailRequest{Locator: store.Locator{SiteID: "test-site"}, UserID: "u1", Detail: engine.Email},
			expected: []engine.UserDetailEntry{}},
		{req: engine.UserDetailRequest{Locator: store.Locator{SiteID: "test-site"}, UserID: "u1", Detail: engine.Email, Update: "value1"},
			expected: []engine.UserDetailEntry{{UserID: "u1", Email: "value1"}}},
		{req: engine.UserDetailRequest{Locator: store.Locator{SiteID: "bad"}, UserID: "u1", Detail: engine.Email, Update: "value1"},
			expected: []engine.UserDetailEntry{}},
		{req: engine.UserDetailRequest{Locator: store.Locator{SiteID: "test-site"}, UserID: "u1", Detail: engine.Email},
			expected: []engine.UserDetailEntry{{UserID: "u1", Email: "value1"}}},
		{req: engine.UserDetailRequest{Locator: store.Locator{SiteID: "bad"}, UserID: "u1", Detail: engine.Email},
			expected: []engine.UserDetailEntry{}},
		{req: engine.UserDetailRequest{Locator: store.Locator{SiteID: "test-site"}, UserID: "u1xyz", Detail: engine.Email},
			expected: []engine.UserDetailEntry{}},
		{req: engine.UserDetailRequest{Locator: store.Locator{SiteID: "test-site"}, UserID: "u1", Detail: engine.Email, Update: "test@example.com"},
			expected: []engine.UserDetailEntry{{UserID: "u1", Email: "test@example.com"}}},
		{req: engine.UserDetailRequest{Detail: engine.Email, Update: "new_value"},
			error: `userid cannot be empty in request for single detail`},
		{req: engine.UserDetailRequest{Detail: engine.UserDetail("bad")},
			error: `unsupported detail "bad"`},
		{req: engine.UserDetailRequest{Update: "not_relevant", Detail: engine.All},
			error: `unsupported request with userdetail all`},
		{req: engine.UserDetailRequest{Locator: store.Locator{SiteID: "test-site"}, UserID: "u2", Detail: engine.Email, Update: "other@example.com"},
			expected: []engine.UserDetailEntry{{UserID: "u2", Email: "other@example.com"}}},
		{req: engine.UserDetailRequest{Locator: store.Locator{SiteID: "test-site"}, Detail: engine.All},
			expected: []engine.UserDetailEntry{{UserID: "u1", Email: "test@example.com"}, {UserID: "u2", Email: "other@example.com"}}},
	}

	for i, x := range testData {
		result, err := re.UserDetail(x.req)
		if x.error != "" {
			assert.EqualError(t, err, x.error, "Error should match expected for case %d", i)
		} else {
			assert.NoError(t, err, "Error is not expected expected for case %d", i)
		}
		assert.ElementsMatch(t, x.expected, result, "Result should match expected for case %d", i)
	}
}

func TestRPC_deleteHndl(t *testing.T) {
	_, port, teardown := prepTestStore(t)
	defer teardown()
	api := fmt.Sprintf("http://localhost:%d/test", port)

	re := engine.RPC{Client: jrpc.Client{API: api, Client: http.Client{Timeout: 1 * time.Second}}}
	req := engine.DeleteRequest{
		Locator:   store.Locator{SiteID: "test-site", URL: "http://example.com/post1"},
		CommentID: "123456",
	}

	err := re.Delete(req)
	assert.EqualError(t, err, "not found")

	c := store.Comment{ID: "123456", Locator: store.Locator{SiteID: "test-site", URL: "http://example.com/post1"},
		Text: "text 123", User: store.User{ID: "u1", Name: "user1"}}
	_, err = re.Create(c)
	assert.NoError(t, err)

	err = re.Delete(req)
	assert.NoError(t, err)
}

func TestRPC_closeHndl(t *testing.T) {
	_, port, teardown := prepTestStore(t)
	defer teardown()
	api := fmt.Sprintf("http://localhost:%d/test", port)

	re := engine.RPC{Client: jrpc.Client{API: api, Client: http.Client{Timeout: 1 * time.Second}}}
	err := re.Close()
	assert.NoError(t, err)
}
func TestRPC_admKeyHndl(t *testing.T) {
	_, port, teardown := prepTestStore(t)
	defer teardown()
	api := fmt.Sprintf("http://localhost:%d/test", port)

	ra := admin.RPC{Client: jrpc.Client{API: api, Client: http.Client{Timeout: 1 * time.Second}}}
	key, err := ra.Key()
	assert.NoError(t, err)
	assert.Equal(t, "secret", key)
}

func TestRPC_admAdminsHndl(t *testing.T) {
	_, port, teardown := prepTestStore(t)
	defer teardown()
	api := fmt.Sprintf("http://localhost:%d/test", port)

	ra := admin.RPC{Client: jrpc.Client{API: api, Client: http.Client{Timeout: 1 * time.Second}}}
	_, err := ra.Admins("bad site")
	assert.EqualError(t, err, "site bad site not found")

	admins, err := ra.Admins("test-site")
	assert.NoError(t, err)
	assert.Equal(t, []string{"id1", "id2"}, admins)
}

func TestRPC_admEmailHndl(t *testing.T) {
	_, port, teardown := prepTestStore(t)
	defer teardown()
	api := fmt.Sprintf("http://localhost:%d/test", port)

	ra := admin.RPC{Client: jrpc.Client{API: api, Client: http.Client{Timeout: 1 * time.Second}}}
	_, err := ra.Admins("bad site")
	assert.EqualError(t, err, "site bad site not found")

	email, err := ra.Email("test-site")
	assert.NoError(t, err)
	assert.Equal(t, "admin@example.com", email)
}

func TestRPC_admEnabledHndl(t *testing.T) {
	_, port, teardown := prepTestStore(t)
	defer teardown()
	api := fmt.Sprintf("http://localhost:%d/test", port)

	ra := admin.RPC{Client: jrpc.Client{API: api, Client: http.Client{Timeout: 1 * time.Second}}}
	_, err := ra.Enabled("bad site")
	assert.EqualError(t, err, "site bad site not found")

	ok, err := ra.Enabled("test-site")
	assert.NoError(t, err)
	assert.Equal(t, true, ok)

	ok, err = ra.Enabled("test-site-disabled")
	assert.NoError(t, err)
	assert.Equal(t, false, ok)
}

func TestRPC_admEventHndl(t *testing.T) {
	_, port, teardown := prepTestStore(t)
	defer teardown()
	api := fmt.Sprintf("http://localhost:%d/test", port)

	ra := admin.RPC{Client: jrpc.Client{API: api, Client: http.Client{Timeout: 1 * time.Second}}}
	err := ra.OnEvent("bad site", admin.EvCreate)
	assert.EqualError(t, err, "site bad site not found")

	err = ra.OnEvent("test-site", admin.EvCreate)
	assert.NoError(t, err)
}

func prepTestStore(t *testing.T) (s *RPC, port int, teardown func()) {
	port = 40000 + int(rand.Int31n(10000))

	mg := accessor.NewMemData()
	adm := accessor.NewMemAdminStore("secret")
	s = NewRPC(mg, adm, &jrpc.Server{API: "/test", Logger: jrpc.NoOpLogger})

	admRec := accessor.AdminRec{
		SiteID:  "test-site",
		IDs:     []string{"id1", "id2"},
		Email:   "admin@example.com",
		Enabled: true,
	}
	adm.Set("test-site", admRec)

	admRecDisabled := admRec
	admRecDisabled.Enabled = false
	adm.Set("test-site-disabled", admRecDisabled)

	go func() {
		log.Printf("%v", s.Run(port))
	}()
<<<<<<< HEAD
	time.Sleep(time.Millisecond * 100)
=======

	time.Sleep(time.Millisecond * 50) // wait for server to start
>>>>>>> 773da166

	return s, port, func() {
		require.NoError(t, s.Shutdown())
	}
}<|MERGE_RESOLUTION|>--- conflicted
+++ resolved
@@ -396,12 +396,8 @@
 	go func() {
 		log.Printf("%v", s.Run(port))
 	}()
-<<<<<<< HEAD
-	time.Sleep(time.Millisecond * 100)
-=======
 
 	time.Sleep(time.Millisecond * 50) // wait for server to start
->>>>>>> 773da166
 
 	return s, port, func() {
 		require.NoError(t, s.Shutdown())
